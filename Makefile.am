if WANT_CLIENT
CLIENTDIRS = client parcelkeeper conf tools
endif

if WANT_SERVER
SERVERDIRS = locksrv
endif

if WANT_LIBVDISK
VDISKDIR = libvdisk
endif

if WANT_COMMON
COMMONDIRS = sqlite tools
endif

# Unconditionally descend into kernel directories: even if we didn't, the
# GNUmakefiles there would still need to condition their calls into Kbuild
# on WANT_MODULES or else distclean would break for VPATH builds.  Also, Nexus
# has tools it may want to build even if !WANT_MODULES.
SUBDIRS = $(COMMONDIRS) $(CLIENTDIRS) $(SERVERDIRS) $(VDISKDIR) nexus sha1
dist_noinst_SCRIPTS = mkrevision.sh autogen.sh
EXTRA_DIST  = LICENSE.Eclipse LICENSE.GPL LICENSE.LGPL CHANGES kernel.mk
EXTRA_DIST += .gitrevision

# dist-gzip appears to rebuild the tarball whenever it is run (though the
# generated Makefile seems to indicate that this shouldn't happen).  Thus
# we only generate the tarball when we're actually doing the install (and
# remove it afterward), rather than generating it during the build.
<<<<<<< HEAD
if WANT_CLIENT
=======
if WANT_MODULE_SOURCE
>>>>>>> 36b70be9
install-data-local: dist-gzip
	$(INSTALL_DATA) openisr-$(VERSION).tar.gz \
				$(DESTDIR)$(pkgdatadir)/openisr.tar.gz
	rm -f openisr-$(VERSION).tar.gz
endif

# This is marked PHONY so that it will run unconditionally during "make dist";
# otherwise, we might distribute an obsolete .gitrevision.
.PHONY: .gitrevision
.gitrevision:
	$(top_srcdir)/mkrevision.sh update<|MERGE_RESOLUTION|>--- conflicted
+++ resolved
@@ -27,11 +27,7 @@
 # generated Makefile seems to indicate that this shouldn't happen).  Thus
 # we only generate the tarball when we're actually doing the install (and
 # remove it afterward), rather than generating it during the build.
-<<<<<<< HEAD
-if WANT_CLIENT
-=======
 if WANT_MODULE_SOURCE
->>>>>>> 36b70be9
 install-data-local: dist-gzip
 	$(INSTALL_DATA) openisr-$(VERSION).tar.gz \
 				$(DESTDIR)$(pkgdatadir)/openisr.tar.gz
