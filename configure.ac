#
# configure.ac - build infrastructure for the OpenISR (R) system
#
# Copyright (C) 2007 Carnegie Mellon University
#
# This software is distributed under the terms of the Eclipse Public
# License, Version 1.0 which can be found in the file named LICENSE.Eclipse.
# ANY USE, REPRODUCTION OR DISTRIBUTION OF THIS SOFTWARE CONSTITUTES
# RECIPIENT'S ACCEPTANCE OF THIS AGREEMENT
#

## Process this file with autoconf to produce a configure script.

AC_PREREQ(2.59)
AC_INIT([OpenISR], [0.8.4])
AM_INIT_AUTOMAKE([foreign])
AC_COPYRIGHT([Copyright (C) 2007 Carnegie Mellon University])
AC_CONFIG_SRCDIR([nexus/request.c])
AC_DISABLE_STATIC

# Generating a config.h prevents the introduction of several lines' worth of
# -D flags on every gcc command line
AC_CONFIG_HEADERS([config.h])

# Checks for programs.
AC_PROG_CC
AC_PROG_INSTALL
AC_PROG_MAKE_SET
AC_PROG_LIBTOOL

# Checks for optional features.
AC_ARG_ENABLE([client], [AS_HELP_STRING([--enable-client],
			[build client code [yes]])],, [enable_client=yes])
AC_ARG_ENABLE([libvdisk], [AS_HELP_STRING([--enable-libvdisk],
			[build libvdisk [$client]])],,
			[enable_libvdisk=${enable_client}])
AC_ARG_ENABLE([modules], [AS_HELP_STRING([--enable-modules],
			[build kernel modules [$client]])],,
			[enable_modules=${enable_client}])
<<<<<<< HEAD
AC_ARG_ENABLE([server], [AS_HELP_STRING([--enable-server],
			[build server code [no]])],, [enable_server=no])
=======
AC_ARG_WITH([kbuild-wrapper],
			[AS_HELP_STRING([--with-kbuild-wrapper={none|debian|dkms}],
			[for use by packaging scripts only])],,
			[with_kbuild_wrapper=none])
>>>>>>> 36b70be9

PROCESS_ENABLE_VAR([$enable_client], [WANT_CLIENT],
			[whether we should build the client])
PROCESS_ENABLE_VAR([$enable_libvdisk], [WANT_LIBVDISK],
			[whether we should build libvdisk])
PROCESS_ENABLE_VAR([$enable_modules], [WANT_MODULES],
			[whether we should build the kernel modules])
PROCESS_ENABLE_VAR([$enable_server], [WANT_SERVER],
			[whether we should build the server])
AM_CONDITIONAL([WANT_COMMON],
			[test z$enable_client = zyes -o z$enable_server = zyes])

AC_MSG_CHECKING([how to build kernel modules])
if test x$with_kbuild_wrapper = xnone ; then
	AC_MSG_RESULT([source])
	AC_SUBST([KBUILDTYPE], [source])
elif test x$with_kbuild_wrapper = xdebian -o x$with_kbuild_wrapper = xdkms
then
	AC_MSG_RESULT([$with_kbuild_wrapper])
	if test z$enable_modules = zyes ; then
		AC_MSG_ERROR([--enable-modules cannot be used with a kbuild wrapper])
	fi
	AC_SUBST([KBUILDTYPE], [$with_kbuild_wrapper])
else
	AC_MSG_ERROR([unknown kbuild wrapper $with_kbuild_wrapper])
fi
AM_CONDITIONAL([WANT_MODULE_SOURCE], [test z$enable_client = zyes -a \
			z$with_kbuild_wrapper = znone])

if test z$enable_modules = zyes ; then
	if test z$srcdir != z. ; then
		AC_MSG_ERROR([cannot build outside source tree when --enable-modules is set])
		# ...because Kbuild doesn't support it
	fi
fi

build_32=no
if test z$enable_libvdisk = zyes ; then
	# See if we're on an x86_64 system with multilib support.  If so, build
	# both 32-bit and 64-bit versions of libvdisk.
	if test z$host_cpu = zx86_64; then
		CHECK_COMPILER_OPTION_VAR([-m32])
		if test z$have_option = zyes ; then
			build_32=yes
			FIND_DIR([32-bit system libraries],
						[/usr/lib32 /usr/lib],
						[LIBVDISK_DIRPATH_32])
		else
			AC_MSG_WARN([cannot build 32-bit libvdisk; building only 64-bit version])
		fi
		FIND_DIR([64-bit system libraries], [/usr/lib64 /usr/lib],
					[LIBVDISK_DIRPATH])
	else
		FIND_DIR([system libraries], [/usr/lib], [LIBVDISK_DIRPATH])
	fi
	
	# Check for old hd_driveid definition that doesn't know about
	# 48-bit LBA
	CHECK_COMPILE([for lba_capacity_2 in hd_driveid],
				[AC_LANG_PROGRAM([#include <linux/hdreg.h>], 
				[struct hd_driveid id;
				unsigned long long cap=id.lba_capacity_2;])],
				HAVE_LBA_CAPACITY_2,
				[Define if struct hd_driveid in <linux/hdreg.h> contains an lba_capacity_2 member.])
fi
AM_CONDITIONAL([LIBVDISK_BUILD_32], [test z$build_32 = zyes])

# Checks for libraries.
AC_ARG_WITH([kernel], [AS_HELP_STRING([--with-kernel=DIR],
			[look for configured kernel source tree in DIR])])
AC_ARG_WITH([ssl], [AS_HELP_STRING([--with-ssl=DIR],
			[look for OpenSSL in DIR])])
AC_ARG_WITH([zlib], [AS_HELP_STRING([--with-zlib=DIR],
			[look for zlib in DIR])])
AC_ARG_WITH([curl], [AS_HELP_STRING([--with-curl=DIR],
			[look for curl in DIR])])

# We need this for the kernel modules and for Vulpes (since it grabs loop.h
# from the kernel source tree)
if test z$enable_client = zyes -o z$enable_modules = zyes ; then
	AC_MSG_CHECKING([for kernel source])
	# KERNELDIR is set to the argument passed to --with-kernel, if set.
	# Otherwise, it's the value of the KERNELDIR environment variable,
	# if set.  Otherwise, we produce a default from uname -r.
	if test z$with_kernel != z ; then
		KERNELDIR=$with_kernel
	elif test z$KERNELDIR = z ; then
		KERNELDIR=/lib/modules/`uname -r`/build
	fi
	AC_MSG_RESULT([$KERNELDIR])
	
	if test ! -f $KERNELDIR/include/linux/version.h ; then
		AC_MSG_ERROR([$KERNELDIR is not a configured kernel source tree])
	fi
	AC_SUBST([KERNELDIR])
	AC_ARG_VAR([KERNELDIR], [location of configured kernel source (equivalent to --with-kernel)])
fi

if test z$enable_client = zyes ; then
	FIND_LIBRARY([curl], [curl], [curl_easy_init], [curl/curl.h],
				[$with_curl /usr/local /usr])
	CHECK_CURL_VERSION([$FOUND_PATH], [7.12.3])
	
	FIND_LIBRARY([OpenSSL], [ssl], [EVP_EncryptUpdate],
				[openssl/ssl.h openssl/evp.h openssl/blowfish.h],
				[$with_ssl /usr/local/ssl /usr/lib/ssl /usr/ssl /usr/local /usr])
	
	FIND_LIBRARY([zlib], [z], [inflate], [zlib.h],
				[$with_zlib /usr/local /usr])
	
	PKG_CHECK_MODULES([APR], [apr-1])
	PKG_CHECK_MODULES([OSSP_UUID], [ossp-uuid])
fi

if test z$enable_libvdisk = zyes ; then
	# We don't provide a --with-dl=DIR option because this is supposed
	# to be a system function.
	FIND_LIBRARY([libdl], [dl], [dlopen], [dlfcn.h], [/usr])
fi

AC_SUBST([pkgsysconfdir], [\$\(sysconfdir\)/$PACKAGE])
AC_CONFIG_FILES([Makefile
                 conf/Makefile
                 client/Makefile
                 libvdisk/Makefile
                 locksrv/Makefile
                 nexus/GNUmakefile
                 nexus/tools/Makefile
                 parcelkeeper/Makefile
                 sqlite/Makefile
                 sha1/GNUmakefile
                 tools/Makefile])
AC_OUTPUT<|MERGE_RESOLUTION|>--- conflicted
+++ resolved
@@ -37,15 +37,12 @@
 AC_ARG_ENABLE([modules], [AS_HELP_STRING([--enable-modules],
 			[build kernel modules [$client]])],,
 			[enable_modules=${enable_client}])
-<<<<<<< HEAD
 AC_ARG_ENABLE([server], [AS_HELP_STRING([--enable-server],
 			[build server code [no]])],, [enable_server=no])
-=======
 AC_ARG_WITH([kbuild-wrapper],
 			[AS_HELP_STRING([--with-kbuild-wrapper={none|debian|dkms}],
 			[for use by packaging scripts only])],,
 			[with_kbuild_wrapper=none])
->>>>>>> 36b70be9
 
 PROCESS_ENABLE_VAR([$enable_client], [WANT_CLIENT],
 			[whether we should build the client])
