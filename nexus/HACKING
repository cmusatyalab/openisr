This is an (incomplete) high-level description of the Nexus kernel module.

=== Theory of operation

Nexus is a Linux 2.6 kernel module implementing a convergently encrypting
passthrough block device.  Nexus exports a block device in /dev/openisr*
which chunks, compresses, and convergently encrypts the data written to it,
and then stores it to another block device (the "chunk store") which serves
as a backing store for the Nexus block device.  Nexus maintains an in-memory
cache of recently-accessed chunks and their associated metadata, but
responsibility for maintaining metadata (including encryption keys) for the
full set of chunks lies with a userspace process.  This process is involved
with all stages of the Nexus device lifecycle: it requests creation of a
device, manages its keyring, and ultimately requests that the device be
torn down.

Nexus exports a character device, /dev/openisrctl.  Userspace processes open
the character device and call the NEXUS_IOC_REGISTER ioctl to create a block
device, which then persists until NEXUS_IOC_UNREGISTER is called or the
character device fd is closed.  A chardev fd can be bound to at most one
block device over its lifetime, and copies of the fd (via dup() or fork())
are interchangeable with the original.  The unregister logic only runs when
the last copy of the fd has closed.

After registration has successfully completed, messages are exchanged via
read() and write() over the character device.  O_NONBLOCK and select()/poll()
work as expected.  When Nexus needs metadata for a chunk, it sends a message
to userspace requesting that metadata (key, tag, etc.).  Userspace then replies
with the key data or with a message saying that it cannot produce the key; the
latter case causes I/O errors to be issued for I/O to the affected chunk.
These replies need not be in the same order as the requests, and may be
delayed arbitrarily (e.g., while userspace downloads the chunk and writes
it to the chunk store).  When Nexus writes a chunk back to disk, it sends a
message to userspace with the new metadata.

When the userspace process wants to shut down a block device, it can use the
NEXUS_IOC_UNREGISTER ioctl or just close the chardev fd.  NEXUS_IOC_UNREGISTER
is preferred, as it will fail with an error code if the block device is
currently in use by another process.  Closing the fd, in contrast, will cause
all further I/O to the block device to produce I/O errors.
NEXUS_IOC_UNREGISTER will only succeed if there are no open fds to the block
device and if no chunk writeback is currently pending.  Userspace can wait
until an unregister would succeed by using the POLLPRI bit with poll() or the
exceptfd set with select(). Note that userspace must be prepared for
unregistration to fail even after these checks have passed, since someone may
have opened the block device in the meantime.

Once unregistration has succeeded, the only valid operation on the chardev
fd is to close it.  sysfs entries associated with the block device will
persist until the fd is closed, allowing userspace to collect statistics
after the block device has been shut down.

=== Features and Limitations

Nexus is able to handle chunks within a device which are compressed with
different algorithms.  All chunks written in a session are compressed with the
same algorithm (chosen at registration time), but chunks read from disk
may be compressed with any of a set of algorithms also chosen at registration
time.  Any chunk whose compressed size is larger than its uncompressed size
is stored uncompressed instead.  All chunks associated with a given device
must use the same crypto suite.

Nexus maintains a sysfs directory in /sys/class/openisr.  There are global
attributes giving the userspace protocol version, Git revision string, and
OpenISR release of the module, and per-device directories containing a variety
of statistics and debugging attributes.

Nexus tries to spread crypto processing across all CPUs in the system.
Cipher, hash, and compression work is processed through a global queue served
by one kernel thread per CPU.

The Git revision string of the module can be determined via the message
printed to the kernel log at load time, the /sys/class/openisr/revision
file, or the "revision" modinfo property.

Nexus can currently export no more than 26 block devices at a time.

=== Debugging

Nexus has a debug_mask parameter controlling a variety of debug messages which
can be printed to the kernel log.  (This support is only enabled if DEBUG
is defined in defs.h.)  The debug_mask parameter can be passed to the module
at load-time (modprobe openisr debug_mask=0x1) and can be changed thereafter
by writing to /sys/class/openisr/debug_mask.  The "nexus_debug" helper program
(normally installed in /usr/lib/openisr) can query or set the debug bits in a
human-readable way, or produce a debug mask which can be passed to the
load-time parameter.

There is a per-device "action" attribute in sysfs which can be used for
various debugging tasks; this can be useful if the device becomes wedged.
Here are the strings which can be written to that file:
- "kick-cache" - start pending work for all cached chunks
- "kick-threads" - wake up all kernel threads
- "kick-elevator" - force the request function to be called
<<<<<<< HEAD
- "kill" - forcibly unregister the block device
=======
- "zap" - forcibly unregister the block device
- "sync" - sleep until the block device is idle
- "drop-cache" - invalidate all idle cache entries
>>>>>>> 36b70be9

The "states" sysfs attribute gives the number of cache lines in each state
of the cache's state machine.  The "state_times" attribute gives the average
number of microseconds a chunk spends in each state; the counters for this
attribute are reset every time the attribute is read.  The "readstats" program
(normally installed in /usr/lib/openisr) can display this data in a
human-readable form; run it with something like 
"/usr/lib/openisr/readstats /sys/class/openisr/openisra/states".

The Nexus code ships with a test program which exports and services a block
device via the Nexus kernel module.  This code is not built by default; use
"make test" in the "tools" source directory to build it.  The program has
two modes; the first mode creates a keyring ("storefile") and populates a
chunk store to match it, and the second creates and services a Nexus block
device using that keyring and chunk store.

=== Coding style

We use the kernel coding style, more or less.  Continuation lines should be
indented three tabs to the right of the original line, where possible.  As in
the rest of the kernel, lines should never exceed column 80.

=== Refcounting

Each nexus_dev has two reference counts.  The one embedded in dev->class_dev
includes references held by chardev fds, blockdev fds, sysfs attribute fds,
and chunkdata thread callbacks.  This refcount governs deallocation of the
nexus_dev structures; when it reaches zero, the dtr is called.

The second refcount is dev->need_user and includes references held by
blockdev fds and chunkdata lines which are in a non-idle state (that is,
those which could not be safely freed from their current state).  These
represent users which cannot safely complete operations if the userspace
process is not present and able to service key requests/updates.  If the
need_user refcount is not zero, NEXUS_IOC_UNREGISTER will not succeed.
The chardev fd may be closed when need_user is not zero (e.g. if the
userspace program crashes); in this case, subsequent chunkdata updates and
I/O to the Nexus block device will fail.

The refcount of the openisr module itself is manipulated by the device
constructor and destructor in such a way that the module is guaranteed not
to be unloadable while any nexus_dev exists.

=== Device setup and teardown

The device constructor initializes the class_dev refcount as soon as possible.
After the refcount is available, device shutdown occurs through the destructor
even if the shutdown is due to an error occurring later on in the constructor.
This means that all teardown code called from the dtr must be able to handle
the case that the corresponding setup code has not yet been called.  (Or,
the teardown call can be made conditional in the dtr, but the other approach
is preferred.)  It also means that setup code does not need to back out
allocations upon failure if the corresponding teardown code knows how to
handle a partially-allocated structure.

=== Thread model

For reasons of simplicity, scheduling latency, and CPU accounting, Nexus does
as much work as possible from process context.  Module initialization,
device setup and teardown, and chardev support are, of course, handled in
the context of the invoking process.  Most other work is handled from a
variety of kernel threads which are set up for this purpose.  Workqueues
are not used (except for one tiny case during device setup), as this gives us
greater flexibility to schedule tasks on particular CPUs and in a
task-priority-aware way.

=== Request queue interface

Code which interacts with the Linux block layer is isolated in request.c
(except for ctr/dtr code in init.c).  The locking regime imposed by the
calling convention for the request function is rather punitive, so incoming
requests are not processed directly from the request function; instead, they
are immediately placed onto a linked list for later processing from a thread
callback.  The callback chunks the I/O and requests a "reservation" for each
chunk with the chunkdata code.  The chunkdata code does its thing, and when
a chunk's reservation comes up, chunkdata calls back into request.c to ask that
the actual data copy be performed.  Chunks in a request can finish processing
out of order, depending on the flow of other requests in the system.  However,
the request code ensures that completions within a request are reported back
to the block layer in order, as the block layer expects.

=== chunkdata state machine

The scheduling of I/O within a nexus_dev is coordinated by chunkdata.c.  The
chunkdata code coordinates read-in and write-out of chunk data, encryption,
key requests and updates to userspace, and sequencing of I/O received to
the Nexus block device.  (chunkdata preserves the ordering of reads and writes
to a chunk's buffer in order to protect data integrity.)

Requests enter the chunkdata system by means of "reservations", which provide
a guarantee that all chunks within the request have been queued for processing.
The chunkdata code works with a fixed set of chunk buffers, allocated at setup
time; if a request attempts to obtain a reservation when insufficient chunk
buffers are available, the reservation will be denied and the request code
will need to try again later.

Each chunk buffer has associated with it a state in the chunkdata state
machine, which describes what is currently happening (or what needs to happen)
with the chunk.  The core state machine processing occurs in __run_chunk().

=== Transform allocation

Most operations on a nexus_dev or its subordinate data structures are protected
by the device lock.  However, we want to perform crypto and compression
operations on all CPUs in parallel, even if only one nexus_dev is present.
This is accomplished by performing the transforms in per-CPU threads, without
the dev lock held, and then taking the dev lock to update the chunk state
after the transforms have completed.  This means that the chunkdata scatterlist
can be updated without the dev lock held.

Each per-CPU worker thread is allocated its own cryptoapi transforms and
compression buffers, depending on what crypto suites and compression algorithms
are in use in the system.  The thread code keeps these allocations uniform,
such that every thread is able to process any chunk which may be submitted
from any nexus_dev.  During device setup, the ctr registers the suite and
algorithms with the thread code, which updates refcounts on each suite
and algorithm and allocates any required transforms or buffers.  If CPUs come
or go (via CPU hotplug), the thread code performs the necessary allocations
or deallocations.  When the device dtr is called, the thread code updates the
refcounts and, if necessary, frees any unused transforms or compression
buffers allocated to each worker thread.

=== kcompat

Nexus works on several kernel versions (as of this writing, it supports 2.6.8
through 2.6.20).  kcompat.h includes compatibility functions and macros which
allow this to work.  The general approach is to always use the most recent
kernel API in the Nexus codebase, and provide wrappers for older kernels in
kcompat.h.  When this is not possible, a Nexus-specific function is defined in
kcompat.h and used from the Nexus codebase, and kcompat.h maps that function to
the proper code for each kernel version.

kcompat wrappers should be static inline functions instead of macros except
when necessary or when their code is really really tiny.

kcompat.h generally tests KERNEL_VERSION_CODE to determine which wrappers to
build for a particular kernel.  As a result, builds on prerelease kernels
may fail.  kcompat.h only attempts to provide support for released kernels.<|MERGE_RESOLUTION|>--- conflicted
+++ resolved
@@ -92,13 +92,9 @@
 - "kick-cache" - start pending work for all cached chunks
 - "kick-threads" - wake up all kernel threads
 - "kick-elevator" - force the request function to be called
-<<<<<<< HEAD
 - "kill" - forcibly unregister the block device
-=======
-- "zap" - forcibly unregister the block device
 - "sync" - sleep until the block device is idle
 - "drop-cache" - invalidate all idle cache entries
->>>>>>> 36b70be9
 
 The "states" sysfs attribute gives the number of cache lines in each state
 of the cache's state machine.  The "state_times" attribute gives the average
