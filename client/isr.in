--- conflicted
+++ resolved
@@ -103,8 +103,7 @@
 sub build_cache ();
 sub is_fully_hoarded ();
 sub connected ();
-<<<<<<< HEAD
-sub check_nexus_version ();
+sub check_for_nexus ();
 sub check_for_old_isrdir ();
 sub get_parcelkeeper_pid ();
 sub fetch_parcel_file ($$$$$);
@@ -113,12 +112,6 @@
 sub decrypt_keyring ($);
 sub encrypt_cfg ($$);
 sub decrypt_cfg ($);
-=======
-sub check_for_nexus ();
-sub get_dirnum ($$);
-sub get_chunknum ($$);
-sub get_vulpespid ();
->>>>>>> 36b70be9
 sub block_sigint ();
 sub unblock_sigint ($);
 sub block_sigtstp ();
@@ -241,11 +234,7 @@
     
     # Remove temporary files
     system("rm -f /tmp/*.$$");
-<<<<<<< HEAD
     system("rm -rf $isrdir/parceltmp-$$")
-=======
-    system("rm -rf $isrdir/tmplast*-$$")
->>>>>>> 36b70be9
 	if $isrdir;
     
     message("Exit: $status");
@@ -765,14 +754,7 @@
     if (!-e $pkcmd or !-x $pkcmd ) {
 	errexit("Could not find an executable Parcelkeeper binary.");
     }
-<<<<<<< HEAD
-    if (!-d "/sys/class/openisr") {
-        errexit("The OpenISR kernel module does not appear to be loaded.");
-    }
-    if (!-e "/dev/openisrctl") {
-        errexit("Nexus control device does not exist");
-    }
-    check_nexus_version();
+    check_for_nexus();
     check_for_old_isrdir();
 
     # Reset the clean-cache flag, since we're about to make the cache dirty.
@@ -781,9 +763,6 @@
     # Reset the consistent dirty cache flag, since any temporary dirty
     # cache directory is about to become inconsistent with the local cache.
     unlink($cdcache_file);
-=======
-    check_for_nexus();
->>>>>>> 36b70be9
 
     if ($disconnected) {
 	print("Running disconnected...\n")
@@ -1846,16 +1825,6 @@
 #
 sub check_for_nexus () {
     my $nexus_version;
-<<<<<<< HEAD
-    my $nexus_major;
-    my $nexus_minor;
-    my $nexus_patch;
-    my $isr_version = ISRVERSION;
-    my $isr_major;
-    my $isr_minor;
-    my $isr_patch;
-    my $warn = 0;
-=======
     my $nexus_verval;
     my $isr_version = "!!VERSION!!";
     my $isr_verval;
@@ -1865,34 +1834,9 @@
         or errexit("The OpenISR kernel module does not appear to be loaded.  Please run 'openisr-config' as root.");
     -e "/dev/openisrctl"
         or errexit("Nexus control device does not exist; udev misconfiguration?");
->>>>>>> 36b70be9
     
     # Now check the Nexus version
     if (!-e "/sys/class/openisr/release") {
-<<<<<<< HEAD
-	print YELLOW, "The OpenISR kernel module is out of date.  Please run 'openisr-config' as root.\n", RESET;
-	message("Nexus is out of date (<=0.8.3 vs. $isr_version)");
-	return;
-    }
-    open(NEX, "/sys/class/openisr/release")
-    	or errexit("Couldn't read Nexus release attribute");
-    $nexus_version = <NEX>;
-    close(NEX);
-    chomp $nexus_version;
-    ($nexus_major, $nexus_minor, $nexus_patch) = split(/\./, $nexus_version);
-    $nexus_patch = 0 unless defined($nexus_patch);
-    ($isr_major, $isr_minor, $isr_patch) = split(/\./, $isr_version);
-    $isr_patch = 0 unless defined($isr_patch);
-    if ($isr_major >= $nexus_major) {
-	if ($isr_major > $nexus_major) {
-	    $warn = 1;
-	} elsif ($isr_minor >= $nexus_minor) {
-	    $warn = 1
-	        if ($isr_minor > $nexus_minor or $isr_patch > $nexus_patch);
-	}
-    }
-    if ($warn) {
-=======
 	$nexus_version = "<=0.8.3";
 	$nexus_verval = 0;
     } else {
@@ -1911,7 +1855,6 @@
     $isr_verval = $1 * 100_000 + $2 * 1_000 + (defined $4 ? $4 * 10 : 0)
                 + (defined $5 ? 0 : 1);
     if ($nexus_verval < $isr_verval) {
->>>>>>> 36b70be9
 	print YELLOW, "The OpenISR kernel module is out of date.  Please run 'openisr-config' as root.\n", RESET;
 	message("Nexus is out of date ($nexus_version vs. $isr_version)");
     }
