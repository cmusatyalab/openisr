#!/usr/bin/perl
###################################################################
# isr - The ISR client program
###################################################################

#
# isr - Client user interface for the Internet Suspend/Resume (R) system
#
# Copyright (C) 2004-2007 Carnegie Mellon University
#
# This software is distributed under the terms of the Eclipse Public
# License, Version 1.0 which can be found in the file named LICENSE.Eclipse.
# ANY USE, REPRODUCTION OR DISTRIBUTION OF THIS SOFTWARE CONSTITUTES
# RECIPIENT'S ACCEPTANCE OF THIS AGREEMENT
#

#####################
# Section 0: Prologue
#####################

use Sys::Hostname;
use Getopt::Long;
use IO::Socket;
use File::Path;
use File::Copy;
use File::stat;
use Term::ANSIColor qw(:constants);
use POSIX ":sys_wait_h";
use POSIX ":signal_h";
use Fcntl qw(:DEFAULT :seek);
use Errno qw(:POSIX);
use Config;
require "syscall.ph";
use lib "!!SHAREDIR!!";
use Isr;
use IsrConfigTie;
use IsrRevision;
use strict;
use warnings;

$| = 1; # Autoflush output on every print statement


# Function prototypes
sub checkout ();
sub run ();
sub checkin ();
sub sync ($);
sub discard ();
sub disconnect ();
sub listparcels ();
sub authenticate ();
sub deauthenticate ();
sub passwd ();
sub release ();
sub clean ($);
sub cleanclient ();
sub hoard ();
sub do_hoard ();
sub checkparcel ();
sub statparcel ();
sub get_parcelcfg ($);
sub get_motd ();
sub parse_cfgfile ($$);
sub parse_parcelcfg ($);
sub build_cache ();
sub hdksize ();
sub connected ();
sub check_nexus_version ();
sub get_parcelkeeper_pid ();
sub checkout_fetch_file ($$$$$);
sub block_sigint ();
sub unblock_sigint ($);
sub block_sigtstp ();
sub mysystem ($);
sub sys_sync ();
sub mktree ($);
sub err ($);
sub unix_err ($);
sub errexit ($);
sub unix_errexit ($);
sub system_errexit ($);
sub system_err ($);
sub message ($$);
sub usage ($);
sub need_parcel ();
sub need_not_parcel ();
sub need_checked_out ();
sub need_network ();
sub acquire_lock ($$);
sub release_locks ();
sub exit_handler ($);

# Old HTTPSSH prototypes
sub isr_sget ($$$$);
sub isr_srun ($$$$$);
sub isr_connected_parcel ();
sub isr_connected_http ();
sub isr_run_parcelkeeper ($$);
sub isr_hoard ();
sub isr_stathoard ();
sub isr_checkhoard ();
sub isr_priv_upload ();
sub copy_dirtychunks ();
sub isr_priv_commit ($);
sub isr_priv_clientcommit($);
sub isr_priv_cleanhoard ();

#########################
# Section 1. Main routine
#########################

# Local variables
my $isrdir;
my $isrhome;
my $result;
my $progname; 

# Command line arguments that are private to this module
my $disconnected;    # Run disconnected
my $longflag;        # Print default number of versions for ls long format
my $longvers;        # Print specific number of versions for ls long format
my $version;         # Rollback version
my $checkstate = 0;  # Optionally check content consistency in some cmds
my $noautoflag;      # Don't automatically start/stop VMware at launch time
my $allflag;         # "clean" should delete all state, including hoard cache

# Write once globals that are visible in this module only. These globals are
# needed to cleanly handle logging.
my $log_enabled = 0;# Is logging enabled?
my $pid;            # Pid of child created in mysystem
my $sessionid = 0;  # Unique session id (nonce from lock operation)
my $userid;         # ISR userid
my $parcel;         # parcel name
my $command;        # isr subcommand

# State globals, visible in this module only, which track which cleanup actions
# will be necessary when we exit.
my $no_shutdown = 0;# Set by forked children so the child won't run END
<<<<<<< HEAD
my $kill_pk = 0;    # Set by run command, tells END handler to kill Parcelkeeper
=======
my $killvulpes = 0; # Set by run command, tells END handler to kill Vulpes
>>>>>>> 22cc3155
my $do_sync = 0;    # Set when the END handler should call sys_sync()
my @locks;          # Names and FDs of open lock files

# Read-only command line arguments that are visible to other modules.
my $verbose = 1;    # Verbosity level; by default, we print a few messages
my $nocheckstate;   # Skip state  consistency check in ci, sync, disconnect
my $bwlimit;        # Bandwidth limit (KBytes/sec) in ci and sync
my $server;         # Server domain name
my $parceldir;
my $cachedir;
my $lastdir;
my $tmpdir;
my $hoarddir;
my $cdcache_file;

#
# Read/write global variable: At any point in time, this hash contains
# the key/value pairs from the parcel.cfg for the current parcel. For
# each command except listparcels, %cfg is initialized exactly once, 
# and only by calls to parse_parcelcfg.  This variable is tied such that
# accesses to nonexistent keys will result in a call to errexit().
# XXX false!
#
my %cfg = ();

#
# Write-once global variable containing the key/value pairs from the
# global and per-user configuration files.  This variable is tied such that
# accesses to nonexistent keys will result in a call to errexit().
#
my %syscfg = ();

#####
# Some initialization steps
#

#
# Define what we do on shutdown (placed here for clarity)
#
sub exit_handler ($) {
    my $status = shift;
    
    my $pid;
    
    return if $no_shutdown;
    
    if ($kill_pk) {
	$pid = get_parcelkeeper_pid();
	if ($pid != 0) {
	    kill("TERM", $pid);
	    print("Sent shutdown signal to Parcelkeeper.\n")
		if $verbose;
	}
    }
    sys_sync()
        if $do_sync;
    
    # Remove temporary files
    system("rm -f /tmp/*.$$");
    system("rm -rf $isrdir/tmplast*")
	if $isrdir;
    
    message("EXIT", $status);
    release_locks();
}

#
# Run the exit handler during normal termination
#
END {
    my $status=$?;
    exit_handler($status);
    $? = $status;
}

#
# Install a signal handler that catches ctrl-c
#
sub sigint_handler () {
    message("INFO", "Caught SIGINT");
    # Call the exit handler, then unregister the signal handler and send the
    # signal again (whereupon we will die).  This ensures that our exit status
    # properly reports that we were killed by a signal.
    exit_handler(-1);
    $SIG{"INT"} = 'DEFAULT';
    kill("INT", $$);
};

$SIG{"INT"} = \&sigint_handler;

#
# Parse config files
#

# This file must exist, since it provides our defaults
parse_cfgfile("$Isr::SHAREDIR/config", \%syscfg)
    or errexit("Can't read defaults file $Isr::SHAREDIR/config");
# These may not exist, but can override the earlier ones
parse_cfgfile("$Isr::SYSCONFDIR/openisr.conf", \%syscfg);
parse_cfgfile("$ENV{HOME}/.openisrrc", \%syscfg);

#####
# Various defaults
#

#
# Check if the user is running as root
#
if ((getpwuid($<))[0] eq "root") {  # Reminder: '$<' is the UID 
    errexit("Root is not allowed to run the isr client program.");
}

# The default ISR userid is defined by $syscfg{userid}.
# If this is empty, then the default is the Unix login name.
# Override using the -u flag.
$userid = $syscfg{userid}
    if exists($syscfg{userid});
$userid = $ENV{USER}
    if (!$userid);

# Set the default server; may be overridden from command line
$server = $syscfg{server};

# Strip off pathname from the program name
($progname = $0) =~ s#.*/##s; # Strip off path from program name

#
# Handle the case where the user calls the program with no arguments
#
if (@ARGV == 0) {
    print("$progname: Try '$progname help' for more information.\n");
    exit 0;
}

#
# Parse the command line
#
Getopt::Long::Configure("no_ignore_case", "bundling_override",
			"no_getopt_compat");
$result = GetOptions(
		     "a|allstate"     => \$allflag,
		     "b|bwlimit=i"    => \$bwlimit,
		     "c|checkstate+"  => \$checkstate,
		     "x|nocheckstate" => \$nocheckstate,
		     "d|disconnected" => \$disconnected,
		     "l|long"         => \$longflag,
		     "L|longvers=i"   => \$longvers,
		     "q|quiet"        => sub { $verbose = 0 },
		     "r|rollback=i"   => \$version,
		     "s|server=s"     => \$server,
		     "u|user=s"       => \$userid,
		     "v|verbose+"     => \$verbose,
		     "X|noauto"       => \$noautoflag
		     );

if ($result == 0) {
    usage("Invalid option(s) specified");
}

#
# Extract the command name
#
if (@ARGV == 0) {
    usage("Missing command");
}
if (@ARGV > 2) {
    usage("Extraneous parameters on command line");
}
$command = $ARGV[0];
$parcel = $ARGV[1];

#
# Set the the directory where ISR parcels will be stored and if
# it doesn't yet exist, create an empty one.
#
$isrhome = "$ENV{HOME}/.isr";
$isrdir = "$isrhome/$userid";

if (!-e $isrhome) {
    mkdir($isrhome)
	or unix_errexit("Unable to make $isrhome");
}
if (!-e $isrdir) {
    mkdir($isrdir)
	or unix_errexit("Unable to make $isrdir");
}
if (!-d $isrdir) {
    errexit("$isrdir is not a directory");
}

#
# Set other directory paths that we'll need.
#
if ($parcel) {
    $parceldir = "$isrdir/$parcel";
    $cachedir = "$parceldir/cache";
    $lastdir = "$parceldir/last";
    $tmpdir = "$parceldir/tmp";
    # Existence of this file is a flag indicating that the temporary
    # dirty cache is consistent with the local cache.
    $cdcache_file = "$parceldir/consistent-dirtycache-flag";
}
$hoarddir = "$isrdir/hoard";

#
# Read parcel.cfg if we have it.
#
if ($parcel and -e "$parceldir/parcel.cfg") {
    parse_parcelcfg("$parceldir/parcel.cfg");
}

#
#
# Assign aliases
#
if ($command eq "ci") {
    $command = "checkin"
}
if ($command eq "co") {
    $command = "checkout"
}
if ($command eq "checkp") {
    $command = "checkparcel"
}


#####
# Process the command
#

#
# Set the session ID to the nonce value if the parcel is 
# checked out, zero otherwise.
#
$sessionid = 0;
if ($parcel && -e "$isrdir/$parcel/nonce" && open(NONCE, "$isrdir/$parcel/nonce")) {
    $sessionid = <NONCE>;
    close(NONCE);
    chomp($sessionid);
}

#
# Now process the ISR command.
#

# Basic commands
if ($command eq "checkout") {
    need_parcel();
    need_network();
    $do_sync = 1;
    acquire_lock("$isrdir/$parcel.lock", "Parcel");
    checkout();
} 
elsif ($command eq "resume") {
    need_parcel();
    # Resume will need a network connection if the requested parcel is not
    # currently checked out, or if the parcel is checked out and we're not
    # planning on running disconnected.
    need_network()
	if ((!-e "$isrdir/$parcel") or
	    (-e "$isrdir/$parcel" and !$disconnected));
    $do_sync = 1;
    acquire_lock("$isrdir/$parcel.lock", "Parcel");
    checkout();
    run();
} 
elsif ($command eq "checkin") {
    need_parcel();
    need_checked_out();
    need_network();
    $do_sync = 1;
    acquire_lock("$isrdir/$parcel.lock", "Parcel");
    checkin();
} 
elsif ($command eq "sync") {
    need_parcel();
    need_checked_out();
    need_network();
    $do_sync = 1;
    acquire_lock("$isrdir/$parcel.lock", "Parcel");
    sync(0);
} 
elsif ($command eq "discard") {
    need_parcel();
    need_checked_out();
    $do_sync = 1;
    acquire_lock("$isrdir/$parcel.lock", "Parcel");
    discard();
}
elsif ($command eq "hoard") {
    need_parcel();
    $do_sync = 1;
    acquire_lock("$isrdir/$parcel-hoard.lock", "Hoard cache");
    hoard();
}
elsif ($command eq "stat") {
    need_parcel();
    need_checked_out();
    acquire_lock("$isrdir/$parcel.lock", "Parcel")
	if $checkstate;
    statparcel();
}
elsif ($command eq "disconnect") {
    need_parcel();
    need_checked_out();
    need_network();
    $do_sync = 1;
    acquire_lock("$isrdir/$parcel.lock", "Parcel")
	if (!$nocheckstate);
    acquire_lock("$isrdir/$parcel-hoard.lock", "Hoard cache");
    disconnect();
}
elsif ($command eq "checkparcel") {
    need_parcel();
    need_network();
    acquire_lock("$isrdir/$parcel.lock", "Parcel");
    checkparcel();
}
elsif ($command eq "ls") {
    need_network();
    listparcels();
}
elsif ($command eq "auth") {
    need_not_parcel();
    need_network();
    authenticate();
}
elsif ($command eq "deauth") {
    need_not_parcel();
    deauthenticate();
}
elsif ($command eq "passwd") {
    need_not_parcel();
    need_network();
    passwd();
}
elsif ($command eq "clean") {
    need_parcel();
    acquire_lock("$isrdir/$parcel.lock", "Parcel");
    acquire_lock("$isrdir/$parcel-hoard.lock", "Hoard cache")
	if $allflag;
    cleanclient();
}
elsif ($command eq "help") {
    need_not_parcel();
    usage("");
}
elsif ($command eq "version") {
    need_not_parcel();
    # These are the copyrights for the entire OpenISR client codebase, not
    # just the user interface.
    print <<END;
OpenISR !!VERSION!!, client revision $Isr::RCS_REVISION

Copyright (C) 2000-2007 Carnegie Mellon University and others
The OpenISR system comes with ABSOLUTELY NO WARRANTY.  Different parts of
this software are distributed under different licenses, including the
Eclipse Public License, version 1.0; the GNU General Public License, version 2;
and the GNU Lesser General Public License, version 2.1.  See the README file
included with this software for details on which license applies to each
component of the OpenISR system.
END
    exit 0;
}
# Everything else
else {
    usage("$command is an invalid command.");
}    

#
# Clean up and exit
#
message("END", $command);
exit 0;


##########################################
# Section 2. Definition of client commands
##########################################

#
# checkout - Lock a parcel and copy it from the server to the client
#
sub checkout () {
    my $diskinfo = `df -P -k $isrhome | tail -n 1`;
    my ($diskpartition, $diskblocks, $diskused, $diskspace, $diskpercent, $diskroot) = split(" ", $diskinfo);

    my $cfgsize;
    my $cfg_file;
    my $key_file;
    my $clientname = hostname();
    my $sigset;
    my %map;

    # If the parcel is already checked out on this machine, return immediately
    if (-e $parceldir) {
	print(GREEN, "Success: Parcel $userid/$parcel already checked out on this host. Ready to run.\n", RESET)
	    if $verbose;
	return;
    }
    
    # Fetch and print message-of-the-day from the server
    print "Connecting to server.\n"
    	if $verbose;
    get_motd();

    # Fetch and parse the config file from the server
    print "Fetching configuration data for $userid/$parcel from server.\n"
	if $verbose;
    get_parcelcfg("$isrdir/$parcel-parcel.cfg");
    parse_parcelcfg("$isrdir/$parcel-parcel.cfg");

    # Before going any further, make sure we have a protocol level
    # connection to the server and a consistent parcel.
    if (!isr_connected_http()) {
	errexit("The server appears to be down.");
    }
    if (!isr_connected_parcel()) {
	errexit("The remote parcel is not available.");
    }

    # Confirm that there is enough disk space.
    if ($diskspace < $cfg{MAXKB}) {
	errexit("Not enough disk space [$diskspace/$cfg{MAXKB} KB available]");
    }

    # From this point on, the operation should not be interrupted by the user
    $sigset = block_sigint();

    # Grab the lock from the server
    print("Acquiring lock from server.\n")
	if $verbose;

    if (isr_srun($userid, "lock", 
		 "-p $userid/$parcel -n $clientname -a", 
		 "$isrdir/$parcel-nonce", 0) != 0) {
	unlink("$isrdir/$parcel-nonce");
	errexit("Unable to acquire lock for $parcel.");
    }

    # Use the nonce from the lock operation as the unique session id
    if (-e "$isrdir/$parcel-nonce" && open(NONCE, "$isrdir/$parcel-nonce")) {
	$sessionid = <NONCE>;
	close(NONCE);
	chomp($sessionid);
    }

    # If requested, roll back to a previous version on the server
    if ($version) {
	if ($version < 1) {
	    clean(0);
	    errexit("Version numbers must be greater than zero.");
	}
	print("Rolling back to version $version.\n")
	    if $verbose;
	if (isr_srun($userid, "rollback", 
		     "-u $userid -p $parcel -v $version", "", 0) != 0) {
	    clean(0);
	    errexit("Unable to roll back to version $version");
	}
    }

    # Set up the client's parcel directory. If anything goes wrong erase 
    # all traces of the parcel on the client and release its lock.
    if (!mktree($parceldir)) {
	clean(0);
	errexit("Unable to create parcel dir $parceldir.");
    }
    if (!mktree($lastdir)) {
	clean(0);
	errexit("Unable to create last dir $lastdir.");
    }
    if (!mktree("$hoarddir/img")) {
	clean(0);
	errexit("Unable to create hoard dir $hoarddir/img.");
    }

    if (!rename("$isrdir/$parcel-nonce", "$parceldir/nonce")) {
	clean(0);
	errexit("Unable to move $isrdir/$parcel-nonce to $parceldir");
    }
    if (!rename("$isrdir/$parcel-parcel.cfg", "$parceldir/parcel.cfg") != 0) {
	clean(0);
	errexit("Unable to move $isrdir/$parcel-parcel.cfg to $parceldir");
    }

    #
    # Save the keyroot in the parcel directory (otherwise we would
    # need to include the actual keyroot on the command line)
    #
    if (!open(KEYROOT, ">$lastdir/keyroot")) {
	clean(0);
	errexit("Unable to open $lastdir/keyroot for writing");
    }
    print KEYROOT "$cfg{KEYROOT}";
    close(KEYROOT);

    #
    # Fetch the parcel's virtualization files from the server
    #
    $cfg_file = "$hoarddir/img/$cfg{UUID}.cfg";
    $key_file = "$hoarddir/img/$cfg{UUID}.key";
    checkout_fetch_file(\$sigset, "keyring.enc", $key_file, 0, "keyring");
    $cfgsize = checkout_fetch_file(\$sigset, "cfg.tgz.enc", $cfg_file, 1,
	        "memory image");
    
    #
    # Decrypt and unpack the virtualization and Parcelkeeper files
    #
    print("Decrypting and uncompressing virtual machine memory image...\n")
	if $verbose;
    if (mysystem("openssl enc -d -aes-128-cbc -in $key_file -out $lastdir/keyring -pass file:$lastdir/keyroot -salt") != 0) {
	clean(0);
	errexit("Could not decrypt keyring.enc");
    }
    if (mysystem("pv -peW -s $cfgsize $cfg_file | openssl enc -d -aes-128-cbc -pass file:$lastdir/keyroot -salt | tar xz --directory $lastdir") != 0) {
	clean(0);
	errexit("Could not decrypt and unpack cfg.tgz.enc");
    }
    
    # Keyroot no longer needed, get rid of it
    if (!unlink("$lastdir/keyroot")) {
	clean(0);
	errexit("Unable to remove keyroot.");
    }

    # Clean up and return
    print(GREEN, "Success: Parcel $userid/$parcel now checked out (and lock acquired).\n", RESET)
	if $verbose;
    unblock_sigint($sigset);
    return;
}

#
# run - Execute a parcel on the client
#
sub run () {
    my $target;
    my @files;
    my $dirname;
    my $cfgfile;  # VMware configuration file
    my $numfiles;
    my $numchunks;
    my $i;
    my $iters;
    my $sigset;
    my $vmware_opts;
    my $pk_pid;
    my $devnode;
    
    my $pkcmd = "$Isr::LIBDIR/parcelkeeper";

    # Block receipt of the SIGTSTP (ctrl-z)
    block_sigtstp();

    # Reset the consistent dirty cache flag, since any temporary dirty
    # cache directory is about to become inconsistent with the local cache.
    unlink($cdcache_file);

    # If the user wants to run connected, then before going any further, 
    # make sure we have a protocol level connection to the server
    # and a consistent parcel.
    if (!$disconnected and !isr_connected_http()) {
	errexit("The server appears to be down.");
    }
    if (!$disconnected and !isr_connected_parcel()) {
	errexit("The remote parcel is not available.");
    }

    # Make sure that Parcelkeeper is where we expect it to be, that Nexus is
    # loaded, and that the control device exists.  Also, warn if the Nexus
    # release is older than our own release.
    if (!-e $pkcmd or !-x $pkcmd ) {
	errexit("Could not find an executable Parcelkeeper binary.");
    }
    if (!-d "/sys/class/openisr") {
        errexit("The OpenISR kernel module does not appear to be loaded.");
    }
    if (!-e "/dev/openisrctl") {
        errexit("Nexus control device does not exist");
    }
    check_nexus_version();

    # If the user wants to run disconnected, they better have all of their
    # disk blocks hoarded in the local or hoard cache
    if ($disconnected) {
	$numchunks = hdksize(); 

	# If the local cache is not fully populated, then make sure
	# the hoard cache is fully populated
	if ($numchunks != $cfg{NUMCHUNKS}) {
	    if (isr_stathoard() != $cfg{NUMCHUNKS}) {
		errexit("Running disconnected without a fully hoarded parcel.\nPlease run \"isr disconnect $parcel\" first.");
	    }
	}
	print("Running disconnected...\n")
	    if $verbose;
    }

    # Create a Parcelkeeper cache if one doesn't already exist
    # This operation must not be interrupted by the user
    print("Initializing local cache.\n")
	if $verbose;

    $sigset = block_sigint();
    build_cache();
    unblock_sigint($sigset);

    # Make sure there is exactly one VMware config file
    opendir(DIR, "$cachedir/cfg")
	or unix_errexit("Unable to open $cachedir/cfg");
    @files = grep(/\.vmx$/, readdir(DIR));
    closedir(DIR);
    $numfiles = @files;
    if ($numfiles != 1) {
	errexit("Found $numfiles virtual machine config files, but expected exactly one.");
    }
    $cfgfile = $files[0];
    
    # Launch Parcelkeeper. 
    print("Launching Parcelkeeper...\n")
	if $verbose;
    $kill_pk = 1;  # Tells the SIGINT handler to cleanly terminate PK
    isr_run_parcelkeeper("run", "parcel cache hoard compression log") == 0
	or errexit("Unable to launch Parcelkeeper.");	
    
    # Find out what device node we'll be using
    open(DEVFILE, "$cachedir/parcelkeeper.dev")
    	or unix_errexit("Can't open $cachedir/parcelkeeper.dev");
    chomp($devnode = <DEVFILE>);
    close(DEVFILE);
    message("INFO", "Using device node $devnode");
    
    # Wait for udev to catch up
    $iters = 0;
    while (1) {
	# Get Parcelkeeper pid and make sure it's still alive
	$pk_pid = get_parcelkeeper_pid();
	if ($pk_pid == 0) {
	    errexit("Parcelkeeper died unexpectedly");
	}
	last if -e $devnode;
	# Sleep 100 ms
	select(undef, undef, undef, 0.1);
	# Give up after 15 s
	errexit("Timed out waiting for creation of device node $devnode")
	    if (++$iters == 150);
    };

    # Launch VMware
    print "Launching VMware...\n"
	if $verbose;
    if (!$noautoflag) {
        $vmware_opts = "-X";
    } else {
        $vmware_opts = "";
    }
    mysystem("LD_PRELOAD=libvdisk.so.0 VDISK_DEVICE=$devnode $syscfg{vmcommand} $vmware_opts $cachedir/cfg/$cfgfile") == 0
	or system_errexit("VMware terminated abnormally.");

    # Wait here until the user suspends VMware
    print "Shutting down VMware.\n"
	if $verbose;
    
    # Signal Parcelkeeper to shut down and wait until it is gone
    print "Shutting down Parcelkeeper (pid=$pk_pid)"
	if $verbose;
    kill("TERM", $pk_pid);
    $kill_pk = 0;
    message("INFO", "Sent SIGTERM signal to Parcelkeeper (pid=$pk_pid)");
    $iters = 0;
    while (1) {
	if (++$iters > 60) {
	    print "\n";
	    errexit("Unable to shutdown Parcelkeeper");
	}
	print "."
	    if $verbose;
	last
	    if get_parcelkeeper_pid() == 0;
	sleep(1);
    }
    print "\n"
	if $verbose;
}

#
# checkin - Sync and then release parcel
#
sub checkin () {
    # Sync the dirty blocks on the server
    sync(1) == $Isr::ESUCCESS
	or errexit("Sync of parcel $userid/$parcel failed.");

    # Release the lock on the parcel
    release() == $Isr::ESUCCESS
	or errexit("Release of parcel $userid/$parcel failed.");
}

#
# sync - Make local state clean
#
sub sync ($) {
    my $releasing = shift;  # whether we're releasing the lock afterward

    my $relstring = "";
    my $vflag = "-q";
    my $bwflag = "";
    my $i;

    # Garbage collect the hoard cache
    isr_priv_cleanhoard();

    # Upload the dirty blocks in a cache directory on the server
    isr_priv_upload() == $Isr::ESUCCESS
	or errexit("Upload of parcel $userid/$parcel failed.");

    # Operations from this point on should not be interrupted by the user
    block_sigint();

    # Commit the dirty blocks to a new version
    isr_priv_commit($releasing) == $Isr::ESUCCESS
	or errexit("Commit of parcel $userid/$parcel failed.");

    # If $releasing == 1, it is not safe to unblock SIGINT until the parceldir
    # is removed by our caller, since the last/ dir is not up-to-date.

    # Append the session log to the persistent log in remote storage
    # and if successful delete the session log. 
    message("INFO", "Uploading session log");
    print "Uploading session log...\n"
	if $verbose;

    $vflag = "--progress"
	if ($verbose);
    $bwflag = "--bwlimit=$bwlimit"
	if ($bwlimit);

    # Retry if the put operation fails
    for ($i = 0; $i < $syscfg{retries}; $i++) {
	if (mysystem("rsync -e ssh --partial -z $vflag $bwflag $isrdir/$parcel.log $userid\@$cfg{WPATH}/session.log.new") == 0) {
	    if (isr_srun($userid, "catlog", "-u $userid -p $parcel -f session.log.new", "", 0) == 0) {
		unlink("$isrdir/$parcel.log");
		last;
	    }
	}
	print "[isr] put operation failed. Retrying...\n"
	    if $verbose;
    }
    
    $relstring = " (but not released)"
	if !$releasing;
    print(GREEN, "Success: Sync completed. Parcel checkpointed$relstring.\n", RESET)
	if $verbose;

    return $Isr::ESUCCESS;
}

#
# discard - Remove the Parcelkeeper cache
#
sub discard () {
    my $reply;

    # Give users a chance to change their minds.
    if ($verbose) {
	$reply = query("This command deletes local session state on this host. Proceed?");
	if ($reply eq "n") {
	    return;
	}
    }

    # This operation should not be interrupted by the user
    block_sigint();

    # Delete the local cache
    if (-e $cachedir) {
	mysystem("rm -rf $cachedir");
    }

    #
    # Reset the consistent dirty cache flag, since any temporary dirty
    # cache directory can no longer be consistent with an empty local cache.
    #
    unlink($cdcache_file);

    print(GREEN, "Success: Local changes to parcel $userid/$parcel discarded.\n", RESET)
	if $verbose;

}

#
# disconnect - Prepare the host to disconnect from a parcel
#
sub disconnect () {
    print "Preparing client host to run parcel $userid/$parcel disconnected...\n";
    
    if (!$nocheckstate) {
	print "Hint: Use the -x option to skip the lengthy consistency check.\n";
    }


    # Hoard the parcel if it's not already hoarded
    if (isr_stathoard() < $cfg{NUMCHUNKS}) {
	do_hoard();
    }

    # Optionally check the hoard cache for consistency
    if (!$nocheckstate) {
	isr_checkhoard();
    }

    # Print the appropriate success message
    if (!$nocheckstate) {
	print(GREEN, "Success: You can safely run disconnected.\n", RESET)
	    if $verbose;
    }
    else {
	print(GREEN, "Success: You can now run disconnected.\n", RESET)
	    if $verbose;
    }
}

#
# listparcels - list information about a user's parcels
#
sub listparcels () {
    my $line;
    my $item;
    my $lsargs;
    
    # Build the argument list for the server-side ls operation
    $lsargs = "";
    if ($parcel) {
	$lsargs = "-p $parcel";
    }
    if ($longvers) {
	$lsargs .= " -L $longvers";
    } elsif ($longflag) {
	$lsargs .= " -L $syscfg{ls_versions}";
    }

    # Run the remote ls program on the server.  Pass through server
    # errors without further comment.
    print "Parcels for $userid on server $server:\n";
    isr_srun($userid, "ls", "-u $userid $lsargs", "", 0);
}

#
# authenticate - Perform the SSH magic
#
sub authenticate () {
    mysystem("ssh -A -l $userid $server ssh-add") == 0
	or system_errexit("Unable to run ssh-add on the server ($server)");

    return 0;
}

#
# deauthenticate - Remove all SSH keys
#
sub deauthenticate () {

    mysystem("ssh-add -D") == 0
	or system_errexit("Unable to run \"ssh-add -D\" on local machine");

    return 0;
}

#
# release - Erase all traces of a parcel from the client and do a 
#           soft release (i.e., with nonce) of its lock.
#
sub release () {
    my $nonce;

    # This operation should not be interrupted by the user
    block_sigint();

    # Get the nonce
    if (!-e "$parceldir/nonce") {
	errexit("$parceldir/nonce does not exist.");
    }
    open(NONCE, "$parceldir/nonce")
        or errexit("Can't read $parceldir/nonce");
    $nonce = <NONCE>;
    close(NONCE);
    chomp($nonce);
    if (!$nonce) {
	err("Empty client nonce\n");
    }

    # Release the lock on the parcel using the nonce (soft release)
    print "Releasing parcel lock...\n"
	if $verbose;
    if (clean($nonce) == 0) {
	print(GREEN, "Success: Parcel $userid/$parcel is now checked in (and lock released).\n", RESET)
	    if $verbose;
    }

    return 0;
}

#
# hoard - Copy all server disk blocks to the local client cache
#
sub hoard () {
    my $parcelcfg_temp = "$isrdir/$parcel-parcel.cfg.hoard";
    
    # If the parcel is not currently checked out, then fetch a
    # temporary copy of parcel.cfg from the server and parse it
    if (!-e $parceldir) {
	print "Fetching configuration data for $userid/$parcel from server.\n"
	    if $verbose;
	get_parcelcfg($parcelcfg_temp);
	parse_parcelcfg($parcelcfg_temp);
    } 

    # Delete the temporary parcel.cfg file if necessary
    if (!-e $parceldir) {
	unlink($parcelcfg_temp);
    }

    # Run the actual hoard process
    do_hoard();

    # The hoard finished without any errors. Declare success
    print GREEN, "Success: The parcel $userid/$parcel is now fully hoarded on this host.\n", RESET
	if $verbose;
}

#
# checkparcel - Check a remote parcel for consistency
#
sub checkparcel () {
    my $versionflag;
    my $checkstateflag;
    
    #
    # Ask the server the to check the consistency of the parcel
    #
    $versionflag = "";
    if ($version) {
	$versionflag = "-v $version";
    }

    $checkstateflag = "";
    if ($checkstate) {
	$checkstateflag = "-c";
    }
    isr_srun($userid,
	     "checkparcel", 
	     "-u $userid -p $parcel -V $versionflag $checkstateflag",
	     "", 0) == 0
		 or errexit("There is something wrong with parcel $userid/$parcel on the server.");

    print(GREEN, "Success: The parcel $userid/$parcel on the server looks OK.\n", RESET)
	if $verbose;
}

#
# statparcel - Report general statistics about the cache and if requested, 
#              run a content consistency check on the chunks
#
sub statparcel () {
    my $memsize;
    my $cachestr = "";

    my @files = ();

    #
    # Display the size of the memory image (if it exists)
    #
    if (-e "$cachedir/cfg") {
	opendir(DIR, "$cachedir/cfg") 
	    or unix_errexit("Unable to open $cachedir/cfg.");
	@files = grep(/\.vmem$/, readdir(DIR));
	closedir(DIR);
	if (@files > 0) {
	    $memsize = (stat("$cachedir/cfg/$files[0]")->size)/(1<<20);
	    printf("Memory image: %d MB (uncompressed)\n", $memsize);
	}
    }

    #
    # Display cache stats
    #
    $cachestr = "cache"
	if (-e $cachedir);
    isr_run_parcelkeeper("examine", "parcel last $cachestr hoard") == 0
	or errexit("Could not examine cache");
    
    #
    # Verify that each block in local cache has a valid keyring tag, if
    # requested
    #
    if ($checkstate == 1 or $checkstate == 2) {
	isr_run_parcelkeeper("validate", "parcel cache last") == 0
	    or errexit("Could not validate cache");
    }

    #
    # Check hoard cache for consistency (optional)
    #
    if ($checkstate == 1 or $checkstate == 3) {
	isr_checkhoard();
    }
}

#
# passwd - Change the user's ISR passwd on the server
#
sub passwd () {
    print "Changing password for ISR userid $userid:\n";
    mysystem("ssh -l $userid -t $server passwd") == 0
	or errexit("Unable to change ISR password.");
}

#
# cleanclient - Remove all traces of a parcel's session state
#
sub cleanclient() {
    my $reply;

    # Give users a chance to change their minds.
    if ($verbose) {
	$reply = query("This command deletes local session state on this host. Proceed?");
	if ($reply eq "n") {
	    return;
	}
    }

    # Remove the parcel's session state
    print("Removing session state and releasing server lock...\n")
	if $verbose;
    if (clean(0) > 0) {
	return;
    }

    # Optionally remove the parcel's hoard cache, too
    if ($allflag) {
	print("Deleting hoard cache...\n")
	    if $verbose;
        # XXX
    }

    print(GREEN, "Success: Parcel $userid/$parcel erased from client and server lock released.\n", RESET)
	if $verbose;
}

#############################
# Section 3. Helper functions
#############################

#####
# Subcommand sanity checks
#

#
# Most commands require a parcel on the command line
#
sub need_parcel () {
    usage("Missing parcel name")
	if !$parcel;
    
    # 
    # Hack: the cases in which we need a parcel name are exactly the cases
    # in which we want to log.  (If we don't have a parcel name, we don't know
    # what log file to write to.)  So we start the log as a side-effect.
    #
    $log_enabled = 1;
    message("START", "OpenISR !!VERSION!!, revision $Isr::RCS_REVISION");
    message("ENTER", "@ARGV");
    message("BEGIN", $command);
}

#
# Some commands don't work on a particular parcel
#
sub need_not_parcel () {
    usage("\"$command\" does not take a parcel name")
	if $parcel;
}

#
# Some commands expect the parcel to already be checked out
#
sub need_checked_out () {
    errexit("Parcel $userid/$parcel not checked out. Checkout or resume first.")
	if (!-e "$isrdir/$parcel");
}

#
# Most commands require a network connection
#
sub need_network () {
     print "Checking network connection...\n"
	 if $verbose > 1;
     connected() 
	 or errexit("You do not appear to have a network connection: couldn't contact $server.");
}

#####
# Misc helper functions
# 

sub acquire_lock ($$) {
    my $file = shift;
    my $desc = shift;
    
    my $lockstruct;
    my $fh;
    
    # This is black magic.  We don't want to make assumptions about whether
    # we're using off_t or off64_t, or whether we're on a 64-bit architecture,
    # or whether Perl is compiled to support 64-bit ints (so we can't use
    # the "q" template flag).  Fortunately, we need to set both l_start
    # and l_len to zero, and there's nothing after that whose alignment
    # we care about.  So we just pad to the largest possible case, which
    # is off64_t, in 32-bit chunks.  We do, however, still make assumptions
    # about the ordering of the fields in the struct; there doesn't seem to
    # be any way around that.
    $lockstruct = pack("s!s!lllll", F_WRLCK, SEEK_SET);
    open($fh, ">", $file)
	or unix_errexit("Can't open $file for writing");
    if (!fcntl($fh, F_SETLK, $lockstruct)) {
	errexit("$desc locked by another process")
	    if ($! == EACCES or $! == EAGAIN);
	unix_errexit("Can't acquire lock");
    }
    push(@locks, {"NAME" => $file, "FH" => $fh});
}

sub release_locks () {
    my $record;
    
    while ($record = pop(@locks)) {
	unlink($record->{"NAME"});
	close($record->{"FH"});
    }
}

#
# clean - Erase all traces of a parcel from the client and do a soft
#         (with nonce) or hard (no nonce) release of its lock.
#
sub clean ($) {
    my $nonce = shift;     # nonce (optional)

    my $errors = 0;
    my $clientname = hostname();

    # Make sure the current working directory exists
    chdir($isrdir);
    
    # Now remove all traces of the parcel on the client and unlock it
    if (mysystem("rm -rf $parceldir") != 0) {
	err("Unable to remove $parcel.");
	$errors++;
    }

    # If the caller supplied a nonce, then request a soft release
    if ($nonce) {
	if (isr_srun($userid, 
		     "lock", 
		     "-p $userid/$parcel -n $clientname -r $nonce", 
		     "", 0) != 0) {
	    err("Unable to release lock for $parcel. Use 'isr clean' to force the release.");
	    $errors++;
	}
    }

    # No nonce supplied, request a hard release
    else {
	if (isr_srun($userid, "lock", 
		 "-p $userid/$parcel -n $clientname -R", "", 0) != 0) {
	    errexit("Unable to release lock for $parcel.");
	    $errors++;
	}
    }

    return $errors;
}

#
# do_hoard - repeatedly call isr_hoard() protocol method until fully hoarded
#
sub do_hoard () {
    my $retval;
    
    # Ask the system to hoard all hdk blocks into local store. If the
    # hoard operation returns an error code, then either the network
    # connection is down, the server is down, a chunk in the hoard
    # somehow got corrupted, or a concurrent checkin created a new
    # version on the server while the hoard was underway. In any case,
    # we will restart the hoard operation until it succeeds.
    while (1) {
	$retval = isr_hoard();
	if ($retval == $Isr::ESUCCESS) {
	    last; 
	} elsif ($retval == $Isr::EINTR) {
	    errexit("Interrupted");
	}
	print "Sleeping $syscfg{hoard_sleep} secs before restarting hoard...\n"
	    if $verbose;
	sleep($syscfg{hoard_sleep});
    }
}

#
# get_parcelcfg - Retrieve parcel configuration file from the server
#
sub get_parcelcfg ($) {
    my $outfile = shift; # Put the retrieved file here

    if (mysystem("ssh -l $userid $server $Isr::ISRSERVERBIN/isr_srv_getconfig.pl -p $parcel > $outfile")) {
	unlink($outfile);
	system_errexit("Parcel $userid/$parcel does not exist on the server ($server).");
    }
}

#
# get_motd - Read message-of-the-day from the server and print it out
#
sub get_motd () {
    mysystem("ssh -l $userid $server $Isr::ISRSERVERBIN/isr_srv_motd.pl -p $parcel -u $userid") == 0
	or system_err("Couldn't read message of the day from the server ($server).");
}

#
# parse_cfgfile - Read a file consisting of key=value pairs (and possibly
#                 comments) and add them to the hash whose ref is provided by
#                 the caller, overriding existing values with the same keys.
#                 The hash is also tied to IsrConfigTie if not already tied.
#                 Returns 0 on error, 1 otherwise.
#
sub parse_cfgfile ($$) {
    my $infile = shift;
    my $hashref = shift;

    my $line;
    my $key;
    my $value;

    # Cause accesses to nonexistent keys to call errexit()
    tie(%$hashref, "IsrConfigTie")
        if (!tied(%$hashref));
    
    # Load the key/value pairs into the hash
    unless (open(INFILE, $infile)) {
	# If the hash already has keys in it, then we're only trying to
	# override existing defaults, so we don't warn if the cfgfile doesn't
	# exist
	unix_err("Config file $infile not found")
	    if (!scalar %$hashref);
	return 0;
    }
    while ($line = <INFILE>) {
	chomp($line);

	# Skip comment lines
	if ($line =~ /^\s*\#/) {
	    next;
	}

	# Otherwise parse out key and value
	($key, $value) = split(/\s*=\s*/, $line);
	if (defined $value) {
	    $hashref->{$key} = $value;
	}
    }
    unless (close(INFILE)) {
	unix_err("Unable to close $infile");
	return 0;
    }

    # Return success
    return 1;
}

#
# parse_parcelcfg - Read a local parcel.cfg file and populate %cfg with its
#                   key/value pairs.
#
sub parse_parcelcfg ($) {
    my $infile = shift;

    # Load the key/value pairs into the hash
    %cfg = ();
    if (!parse_cfgfile($infile, \%cfg)) {
	errexit("Couldn't parse parcel.cfg for $userid/$parcel");
    }
    
    # Check parcel format version
    unless (exists $cfg{VERSION} and $cfg{VERSION} == 3) {
	errexit("Unknown or missing VERSION in parcel.cfg for parcel $userid/$parcel.");
    }

    # Every parcel has a PROTOCOL entry
    unless (exists $cfg{PROTOCOL}) {
	errexit("Missing PROTOCOL entry in parcel.cfg for parcel $userid/$parcel.");
    }

    # Every parcel has a MAXKB entry
    unless (exists $cfg{MAXKB}) {
	errexit("Missing MAXKB entry in parcel.cfg for parcel $userid/$parcel.");
    }

    unless (exists $cfg{RPATH}) {
	errexit("Missing RPATH entry in parcel.cfg for parcel $userid/$parcel.");
    }
    
    unless (exists $cfg{WPATH}) {
	errexit("Missing WPATH entry in parcel.cfg for parcel $userid/$parcel.");
    }
    
    unless (exists $cfg{KEYROOT}) {
	errexit("Missing KEYROOT entry in parcel.cfg for parcel $userid/$parcel.");
    }
    
    unless (exists $cfg{SERVER}) {
	errexit("Missing SERVER entry in parcel.cfg for parcel $userid/$parcel.");
    }
    
    # Every read and write path gets appended with the userid and parcel
    $cfg{RPATH} .= "/$userid/$parcel";
    $cfg{WPATH} .= "/$userid/$parcel";
}

#
# build_cache - Create a local Parcelkeeper cache if one doesn't exist already
#
sub build_cache () {
    my $name;

    if (!-e $cachedir) {
	mktree($cachedir)
    	    or errexit("Unable to make $cachedir");
    }

    # Copy the virtualization files from lastdir to cachedir
    if (!-e "$cachedir/cfg") {
	print("Copying virtual machine memory image...\n")
	    if $verbose;
	mysystem("cp -r $lastdir/cfg $cachedir/cfg") == 0
	    or system_errexit("Unable to populate cache directory $cachedir/cfg");
    }

    # Copy the keyring files
    if (!-e "$cachedir/keyring") {
	copy("$lastdir/keyring", "$cachedir/keyring")
	    or unix_errexit("Unable to copy $lastdir/keyring");
    }
}

#
# hdksize - Returns the number of chunks present in the local cache
#
sub hdksize () {
    my $numchunks;

    my $imageindex = "$cachedir/disk.idx";

    # cache is trivially empty
    return 0
        if ! -e $imageindex;

    # Determine how many chunks are in the local cache
    # XXX
    open(IN, "-|", "$Isr::LIBDIR/query", $imageindex, "SELECT count(*) from chunks")
        or unix_errexit("Unable to read $imageindex");
    $numchunks = <IN>;
    close IN && $? == 0
        or errexit("Unable to query $imageindex");
    
    return int($numchunks);
}

#
# connected - Returns true if the client has a network connection.
#             We have to fork a child and timeout on the wait() 
#             because the bind client coopts SIGALRM signals. 
#
sub connected () {
    my $pid;
    my $childpid;
    my $eval_result;

    $pid = fork();

    # The child tries to establish a connection with root serve
    if ($pid == 0) {
	$no_shutdown = 1;
	my $socket = IO::Socket::INET->new(PeerAddr => $server,
					   PeerPort => "22",
					   Proto    => "tcp",
					   Type     => SOCK_STREAM);
	exit;
    }

    # The parent waits a few seconds for the child to complete, then times out
    $SIG{'ALRM'} = sub {die "timeout"};
    alarm($syscfg{connect_timeout});
    eval {
	waitpid($pid, 0);
    };

    # Determine if the child established a connection in the allotted time.
    alarm(0);
    $eval_result = $@;
    if ($eval_result =~ /timeout/) {
	kill(9, $pid);
	return 0;
    }
    else {
	return 1;
    }
}

#
# check_nexus_version - print a warning if the Nexus release number is older
#                       than our own
#
sub check_nexus_version () {
    my $nexus_version;
    my $nexus_major;
    my $nexus_minor;
    my $nexus_patch;
    my $isr_version = "!!VERSION!!";
    my $isr_major;
    my $isr_minor;
    my $isr_patch;
    my $warn = 0;
    
    if (!-e "/sys/class/openisr/release") {
	print YELLOW, "The OpenISR kernel module is out of date.  Please run 'openisr-config' as root.\n", RESET;
	message("INFO", "Nexus is out of date (<=0.8.3 vs. $isr_version)");
	return;
    }
    open(NEX, "/sys/class/openisr/release")
    	or errexit("Couldn't read Nexus release attribute");
    $nexus_version = <NEX>;
    close(NEX);
    chomp $nexus_version;
    ($nexus_major, $nexus_minor, $nexus_patch) = split(/\./, $nexus_version);
    $nexus_patch = 0 unless defined($nexus_patch);
    ($isr_major, $isr_minor, $isr_patch) = split(/\./, $isr_version);
    $isr_patch = 0 unless defined($isr_patch);
    if ($isr_major >= $nexus_major) {
	if ($isr_major > $nexus_major) {
	    $warn = 1;
	} elsif ($isr_minor >= $nexus_minor) {
	    $warn = 1
	        if ($isr_minor > $nexus_minor or $isr_patch > $nexus_patch);
	}
    }
    if ($warn) {
	print YELLOW, "The OpenISR kernel module is out of date.  Please run 'openisr-config' as root.\n", RESET;
	message("INFO", "Nexus is out of date ($nexus_version vs. $isr_version)");
    }
}

sub checkout_fetch_file ($$$$$) {
    my $sigset = shift;
    my $remote_name = shift;
    my $local_path = shift;
    my $show_progress = shift;
    my $desc = shift;
    
    my $retval;
    my $tmpfile;
    my $remote_size;
    my $remote_hash;
    my $local_hash = "";
    my %map;
    
    $tmpfile = "/tmp/stat.$$";
    if (isr_srun($userid, "stat", "-f $userid/$parcel/last/$remote_name",
		 $tmpfile, 0) != 0) {
	unlink($tmpfile);
	clean($sessionid);
	errexit("Unable to stat $remote_name file on server");
    }
    parse_cfgfile($tmpfile, \%map);
    unlink($tmpfile);
    $remote_size = $map{SIZE};
    $remote_hash = $map{SHA1};

    #
    # Look aside to see if the file is available 
    #
    if (-e $local_path) {
	$local_hash = `openssl sha1 < $local_path`;
	chomp $local_hash;
    }
    
    if ($remote_hash eq $local_hash) {
	print "Found local match for encrypted $desc.\n"
	    if $verbose;
    } else {
	printf("Fetching $desc (%d MB)...\n", int($remote_size/(1<<20)))
	    if $verbose;

	#
	# isr_sget() will block SIGINT while curl runs, but will return
	# $Isr::EINTR if curl itself dies on a signal.  In order to let
	# this work, we unblock SIGINT and install a dummy signal handler
	# so that curl doesn't end up blocking or ignoring SIGINT as well.
	# This means we lose SIGINTs which are pending from before we
	# unblock.
	#
	$SIG{'INT'} = sub {};
	unblock_sigint($$sigset);
	$retval = isr_sget($userid, "last/$remote_name", $local_path,
	            $show_progress);
	$$sigset = block_sigint();
	$SIG{'INT'} = \&sigint_handler;
	if ($retval) {
	    print "\n";
	    # We now have an inconsistent parcel directory.  Blow it away
	    # and release the server lock.
	    unlink($local_path);
	    clean($sessionid);
	    if ($retval == $Isr::EINTR) {
	        errexit("Fetch interrupted by signal");
	    } else {
	        errexit("Unable to fetch $remote_name file");
	    }
	}
    }
    return $remote_size;
}

#
# get_parcelkeeper_pid - Returns the PID of the Parcelkeeper background
#                        process associated with this parcel, or zero if none
#                        are running.
#
sub get_parcelkeeper_pid () {
    my $pidfile = "$isrdir/$parcel/cache/parcelkeeper.pid";
    my $pid;
    
    -e $pidfile or return 0;
    open(PIDFILE, $pidfile) or return 0;
    defined($pid = <PIDFILE>) or return 0;
    close(PIDFILE);
    chomp($pid);
    # Make sure the process is still alive
    kill(0, $pid) or return 0;
    return $pid;
}

#
# block_sigint - Block receipt of SIGINT (ctrl-c) and return sigmask
# 
sub block_sigint () {
    my $sigset = POSIX::SigSet->new(SIGINT);

    sigprocmask(SIG_BLOCK, $sigset)
	or errexit("Could not block SIGINT");
    return $sigset;
}

#
# unblock_sigint - Unblock receipt of SIGINT
#
sub unblock_sigint ($) {
    my $sigset = shift;

    sigprocmask(SIG_UNBLOCK, $sigset) 
	or errexit("Could not unblock SIGINT");
}

#
# block_sigtstp - Block receipt of SIGTSTP (ctrl-z) and return sigmask
# 
sub block_sigtstp () {
    my $sigset = POSIX::SigSet->new(SIGTSTP);

    sigprocmask(SIG_BLOCK, $sigset)
	or errexit("Could not block SIGTSTP");
    return $sigset;
}

#
# mysystem - Version of Unix 'system' function that can be 
#            interrupted with ctrl-c
#
sub mysystem ($) {
    my $cmd = shift;

    if (!defined($pid = fork())) {
	unix_errexit("Unable to fork in mysystem");
    } 

    # Child
    elsif ($pid == 0) {
	$no_shutdown = 1;
	exec($cmd)
	    or unix_errexit("Unable to exec $cmd in mysystem");
    } 

    # Parent
    waitpid($pid, 0);
    return $?; # Return exit status of the child
}

#
# sys_sync - Call sync(2)
#
sub sys_sync () {
    if ($Config{'myarchname'} =~ /i.86-linux/ and SYS_sync() == 162) {
	# On Ubuntu Feisty on 32-bit x86, SYS_sync() reports the syscall number
	# for sync() on the AMD64 architecture, which is not the same number.
	# In this case syscall(&SYS_sync) is actually a call to nanosleep()
	# with garbage arguments, which hangs forever.  So we hardcode the
	# syscall number for this case.
	syscall(36);
    } else {
	syscall(&SYS_sync);
    }
}

#
# mktree - Make the directory named by the argument, and all of its parents.
#          Returns true if successful or the directory already exists, false
#          on error.
#
sub mktree ($) {
    my $tree = shift;
    
    # mkpath() throws a fatal error on failure, so we have to trap it
    eval {mkpath($tree)};
    return 0 if $@;
    return 1;
}

######
# Error reporting routines
#

#
# err - Print an error message without exiting
#
sub err ($) {
    my $msg = shift;

    my $progname;

    # Strip any path information from the program name
    ($progname = $0) =~ s#.*/##s; 

    print "[$progname] Warning: $msg\n";
    message("ERROR", "[$progname] Warning: $msg");
}

#
# unix_err - Print an error message (with Unix strerr)
#
sub unix_err ($) {
    my $msg = shift;

    my $progname;

    # Strip any path information from the program name
    ($progname = $0) =~ s#.*/##s; 

    print "[$progname] Warning: $msg ($!)\n";
    message("ERROR", "[$progname] Warning: $msg");
}

#
# errexit - Print an error message and exit
#
sub errexit ($) {
    my $msg = shift;

    my $progname;

    # Strip any path information from the program name
    ($progname = $0) =~ s#.*/##s; 

    print RED, "[$progname] Error: $msg\n", RESET;
    message("ERROR", "[$progname] Error: $msg");
    exit $Isr::EINVAL;
}

#
# unix_errexit - Print an error message (with Unix strerr) and exit
#
sub unix_errexit ($) {
    my $msg = shift;

    my $progname;

    # Strip any path information from the program name
    ($progname = $0) =~ s#.*/##s; 

    print RED, "[$progname] Error: $msg ($!)\n", RESET;
    message("ERROR", "[$progname] Error: $msg ($!)");
    exit $Isr::EINVAL;
}

#
# system_err - Print an error after the system() function fails
#
sub system_err ($) {
    my $msg = shift;

    my $exit_value = $? >> 8;
    my $progname;

    # Strip any path information from the program name
    ($progname = $0) =~ s#.*/##s; 

    # $? is the wait() style return value. $! is strerr[errno]
    # $exit_value  = $? >> 8;
    # $signal_num  = $? & 127;
    # $dumped_core = $? & 128;
    print RED, "[$progname] Error: $msg\n", RESET;
    message("ERROR", "[$progname] Error: $msg");
    
    # Pass the exit value back to the caller
    return $exit_value; 
}

#
# system_errexit - Print an error and exit after the system() function fails
#
sub system_errexit ($) {
    my $msg = shift;
    
    exit system_err($msg);
}

#
# message - Emits a message to the ISR client side session log
#
sub message($$) {
    my $event = shift;
    my $msg = shift;

    my $date = localtime();
    my $string;
    my $isrdir;

    return
        if !$log_enabled;
    $string = message_string();
    $isrdir = "$ENV{HOME}/.isr/$userid";
    open(LOG, ">>$isrdir/$parcel.log")
	or return;
    print LOG "$date|$event|$string|$msg\n";
    close(LOG);
}

#
# message_string - returns the inner fields of a log message string
#
sub message_string {
    my $hostname = hostname();

    return "$$|$hostname|$sessionid";
}

#
# query - Ask the user a question and return the reply
#
sub query {
    my $question = shift;

    my $reply;

    print RED, "$question (y/n): ", RESET;
    $reply = <STDIN>;
    chomp($reply);

    # Keep asking until the user replies either y or n
    while ($reply ne "y" and $reply ne "n") {
	print RED, "$question (y/n): ", RESET;
	$reply = <STDIN>;
	chomp($reply);
    }
    return $reply;
}

#
# mypause - Pause and then continue on 'y' and exit on 'n'
#
sub mypause($) {
    my $msg = shift;

    my $reply;

    if ($verbose > 1) {
	$reply = query($msg);
	if ($reply eq "n") {
	    exit;
	}
    }
}

#
# usage - Print help message and terminate.  usage("") is special: it prints
#         the long-form help.
#
sub usage ($) {
    my $msg = shift;
    my $progname;

    # Strip any path information from the program name
    ($progname = $0) =~ s#.*/##s; 

    if ($msg) {
        print RED, "Error: $msg\n", RESET;
    }

    print RED, "Usage: $progname command [parcel] [options...]\n", RESET;
    print BLUE, "Commands: auth, checkin (ci), checkout (co), checkp, clean, deauth, discard,\n", RESET;
    print BLUE, "          disconnect, help, hoard, ls, passwd, resume, stat, sync, version\n", RESET;
    print BLUE, "Parcel is required for most commands\n", RESET;
    if (!$msg) {
	print "Basic commands:\n";
	print "  auth       Authenticate to the ISR server (once per X session only).\n";
	print "  checkin    Sync parcel to server and release lock (-b optional).\n";
	print "  checkout   Fetch parcel from server and acquire its lock (-r optional).\n";
	print "  checkp     Check parcel on server for consistency (-r and -c optional).\n";
	print "  clean      Remove parcel from client and release its lock (-a optional).\n";
	print "  deauth     Remove authentication credentials from your client.\n";
	print "  discard    Discard all local changes to parcel since last checkout or sync.\n";
	print "  disconnect Prepare the client to run a parcel disconnected (-x optional).\n";
	print "  help       Print help message.\n";
	print "  hoard      Fetch entire virtual disk so you can run disconnected.\n";
	print "  ls         List info about your parcels (parcel, -l and -L optional).\n";
	print "  passwd     Change your ISR password on the server.\n";
 	print "  resume     Checkout (if necessary) and run a parcel (-r and -d optional).\n";
	print "  stat       Display information about local ISR state (-c optional).\n";
	print "  sync       Make new parcel version on server w/o releasing lock (-b optional).\n";
	print "  version    Print ISR version.\n";
    }
    print "Options:\n";
    print "  -a,--allstate      Remove all hoarded state from client [clean].\n";
    print "  -b,--bwlimit       Bandwidth limit (KBytes/s) [ci, sync].\n";
    print "  -c,--checkstate    Do additional consistency check [checkp, stat].\n";
    print "  -d,--disconnected  Run disconnected (after hoarding) [resume].\n";
    print "  -l,--long          Long listing with default number of versions [ls].\n";
    print "  -L,--longvers      Long listing with specific number of versions [ls].\n";
    print "  -q,--quiet         Run silently (except if things go wrong).\n";    
    print "  -r,--rollback      Rollback to or check version [co, checkp].\n";
    print "  -s,--server        Server domain name (optional).\n";
    print "  -u,--user          Your ISR user name (defaults to your login name).\n";    
    print "  -v,--verbose       Increment verbosity level.\n";
    print "  -x,--nocheckstate  Skip consistency check [ci, sync, disconnect].\n";
    print "  -X,--noauto        Don't automatically start/stop VMware [resume].\n";
    print "\n";
    
    exit 0;
}

#######################################################################
# HTTPSSH - Distributed storage system module (HTTP/SSH version)
#######################################################################

#############################
# Section 1: Public functions
#############################

#
# isr_sget - Copy a file from remote store to local store.  The client will
#            ignore SIGINT/SIGQUIT while the transfer is in progress;
#            $Isr::EINTR will be returned if one of these was received by
#            the child process.
#
sub isr_sget ($$$$) {
    my $userid = shift;    # ISR userid
    my $frompath = shift;  # protocol-independent server "from" suffix 
    my $topath = shift;    # local "to" path name
    my $progmeter = shift; # print a progress meter

    my $i;
    my $retval;
    my $flag;
    
    $flag = "-sS";    
    if ($progmeter and $verbose) {
	$flag = "";
    }
	
    # Retry if the get operation fails
    for ($i = 0; $i < $syscfg{retries}; $i++) {
	$retval = system("curl --connect-timeout $syscfg{connect_timeout} $flag -f -G $cfg{RPATH}/$frompath > $topath");
	if ($retval == 0) {
	    return ($Isr::ESUCCESS);
	}
	if (WIFSIGNALED($retval)) {
	    # curl process killed by signal.  Don't retry.
	    return $Isr::EINTR;
	}
	print "[isr] get operation failed. Retrying...\n"
	    if $verbose;
	sleep(1);
    }
    return ($retval);
}

#
# isr_srun - Perform an operation on parcel tree in remote store
#
sub isr_srun ($$$$$) {
    my $userid = shift;   # user name
    my $operation = shift;# requested operation
    my $args = shift;     # argument string
    my $outfile = shift;  # where to store stdout command output  (optional)
    my $stderr = shift;   # if true, redirect stderr to outfile (optional)
    
    my $retval;
    my $command = "isr_srv_" . $operation . ".pl"; 
    my $redirect = "";

    # Redirect stderr to outfile if requested
    if ($stderr) {
	$redirect = "2>&1";
    }

    # Perform the operation on remote storage
    if ($outfile) {
	$retval = mysystem("ssh -l $userid $server $Isr::ISRSERVERBIN/$command $args > $outfile $redirect");
    }
    else {
	$retval = mysystem("ssh -l $userid $server $Isr::ISRSERVERBIN/$command $args");
    }
    return $retval;
}

#
# isr_connected_parcel - Return true if parcel exists in remote store
#
sub isr_connected_parcel () {
    isr_srun($userid, "ls", 
	     "-u $userid -p $parcel", "/dev/null", 1) == 0
		 or return 0;
    return 1;
}

#
# isr_connected_http - Return true if client can talk to remote store
#
sub isr_connected_http () {

    if (IO::Socket::INET->new(PeerAddr => $server,
			      PeerPort => "80",
			      Proto    => "tcp",
			      Type     => SOCK_STREAM)) {
	return 1;
    }
    else {
	return 0;
    }
}

#
# isr_run_parcelkeeper - Run the Parcelkeeper process and return its
#                        exit status.
#
sub isr_run_parcelkeeper ($$) {
    my $mode = shift;
    my $args = shift;
    
    my $logstring = "|PARCELKEEPER|" . message_string() ."|";
    my $cmd = "$Isr::LIBDIR/parcelkeeper $mode";
    my $arg;
    my $do_log = 0;
    
    foreach $arg (split(/\s+/, $args)) {
	if ($arg eq "parcel") {
	    $cmd .= " --parcel $parceldir";
	} elsif ($arg eq "cache") {
	    $cmd .= " --cache $cachedir";
	} elsif ($arg eq "last") {
	    $cmd .= " --last $lastdir";
	} elsif ($arg eq "dest") {
	    $cmd .= " --destdir $tmpdir/cache/hdk";
	} elsif ($arg eq "hoard") {
	    $cmd .= " --hoard $hoarddir";
	} elsif ($arg eq "compression") {
	    $cmd .= " --compression $syscfg{compression}";
	} elsif ($arg eq "log") {
	    $do_log = 1;
	} else {
	    errexit("Unknown parcelkeeper parameter $arg");
	}
    }
    
    if ($do_log) {
	$cmd .= " --log $parceldir/../$parcel.log '$logstring' $syscfg{logmask} $syscfg{console_logmask}";
    } else {
	$cmd .= " --log /dev/null '' 0x0 $syscfg{console_logmask}";
    }

    #
    # Crank up PK with all the right arguments
    #
    if ($mode eq "run") {
	# Don't allow SIGINT
        return system($cmd);
    } else {
	return mysystem($cmd);
    }
}

#
# isr_hoard - Block until the parcel is cached locally
# 
sub isr_hoard () {
    #
    # If we don't have a local keyring on this host, then retrieve
    # it from the server into a temporary 'last' directory
    #
    if (!-e "$lastdir/keyring") {

	# Assign a temporary 'last' directory and clean any existing
	# temp files for this user and parcel
	$lastdir = "$isrdir/tmplast-$userid-$parcel-$$";
	mysystem("rm -rf $isrdir/tmplast-$userid-$parcel*");

	# Before going any further, make sure we have a protocol level
	# connection to the server and a valid parcel
	if (!isr_connected_http()) {
	    errexit("The server appears to be down.");
	}
	if (!isr_connected_parcel()) {
	    errexit("Remote parcel $userid/$parcel not found on the server.");
	}

	# Fetch the encrypted keyring into the last dir
	print("Fetching keyring from the server.\n")
	    if $verbose;
	mktree($lastdir)
	    or errexit("Unable to make $lastdir");
	unlink("$lastdir/tmpfile");
	if (isr_sget($userid, "last/keyring.enc", "$lastdir/tmpfile", 0) != $Isr::ESUCCESS) {
	    mysystem("rm -rf $lastdir");
	    errexit("Unable to fetch keyring.enc");
	}
	if (!rename("$lastdir/tmpfile", "$lastdir/keyring.enc")) {
	    mysystem("rm -rf $lastdir");
	    unix_errexit("Unable to commit $lastdir/keyring.enc");
	}

	# Save the keyroot in the parcel directory (otherwise we would
	# need to include the actual keyroot on the command line)
	if (open(KEYROOT, ">$lastdir/keyroot") == 0) { 
	    mysystem("rm -rf $lastdir");
	    unix_errexit("Unable to open $lastdir/keyroot for writing");
	}
	print KEYROOT $cfg{KEYROOT};
	close(KEYROOT);

	# Decrypt the keyring
	if (mysystem("openssl enc -d -aes-128-cbc -in $lastdir/keyring.enc -out $lastdir/keyring -pass file:$lastdir/keyroot -salt") != 0) {
	    mysystem("rm -rf $lastdir");
	    errexit("Unable to decrypt keyring.enc");
	}
	unlink("$lastdir/keyring.enc");

	# Keyroot no longer needed, get rid of it
	unlink("$lastdir/keyroot");
    }

    # 
    # Fetch any chunks that are missing from the hoard cache from the server
    #
    print("Hoarding any missing disk blocks from the server...\n")
	if $verbose;
    
    # XXX

    # Fetch the chunk into a temporary file in the hoard cache. If
    # the sget fails after its retries, return an error code to the
    # caller so that it can retry the entire hoard operation. 
    # IMPORTANT: this higher level retry allows us to run hoard 
    # concurrent with checkin operations. During a commit on the
    # server from version k to k+1, most chunks are removed from
    # version k into k+1. When this happens during an sget, the
    # requested chunk no longer exists, so we need to rerun the 
    # hoard operation.
    
    return $Isr::ESUCCESS;
}

#
# isr_stathoard - Report the number of chunks in the hoard cache
# 
sub isr_stathoard () {
    my $numchunks = 0;
    
    # XXX
    
    return $numchunks;
}

#
# isr_checkhoard - Reports on the consistency of the hoard cache
# 
sub isr_checkhoard () {
    print "Checking hoard cache for internal consistency...\n"
	if $verbose;
    
    # XXX

    #
    # If we get this far, everything is OK
    #
    return $Isr::ESUCCESS;
}

#####################################
# Section 2: Private helper functions
#####################################

#
# isr_priv_upload - Upload a copy of the parcel to temp cache on the server.
#          Note: Upload is idempotent. You can run it over and over again 
#          until it works.
#
sub isr_priv_upload () {
    my $dirtybytes = 0;
    my $dirtyblocks = 0;
    my $virtualbytes;
    my $vflag = "-q";
    my $bwflag = "";
    my $i;

    #
    # Check to see if there is anything to upload
    #
    if (!-e $cachedir) {
	print "Local cache is empty. Nothing to upload.\n"
	    if $verbose;
	return $Isr::ESUCCESS;
    }

    #
    # Before going any further, make sure we have a protocol level 
    # connection to the server and a consistent parcel
    # 
    if (!isr_connected_http()) {
	errexit("The server appears to be down.");
    }
    if (!isr_connected_parcel()) {
	errexit("The remote parcel $userid/$parcel is not available.");
    }

    #
    # We expect either all or none of the cache files
    #
    
    # XXX
    if (-e "$cachedir/keyring" and 
	-e "$cachedir/cfg") {
	# OK
    }
    else {
	if (-e "$cachedir/keyring" or 
	    -e "$cachedir/cfg") {
	    errexit("Inconsistent cache directory $cachedir");
	}
    }

    #
    # Copy the dirty parcel state to a temporary dirty cache
    # directory.  When the operation is finished, create a consistent
    # dirty cache flag on disk that tells us that the dirty cache is
    # consistent with the local cache, and thus the copy operation can
    # be skipped if the subsequent upload operation is
    # interrupted. This is an optimization that eliminates unnecessary
    # compress and encrypt operations, and better exploits the features
    # of rsync if the upload is interrupted and has to be restarted
    # (mainly because tar is not idempotent).
    #
    if (!-e $cdcache_file) {
	($dirtybytes, $dirtyblocks) = copy_dirtychunks();
	open(FLAG, ">$cdcache_file")
	    or unix_errexit("Unable to create dirty cache flag ($cdcache_file)");
	close FLAG;
    }
    else {
	print("Skipping local copy operation.\n")
	    if $verbose;
    }

    mypause("Done with local copy, ready to upload: hit y to continue");

    # 
    # Transfer the dirty local cache state to the server
    #
    print("Sending modified disk state to server...\n")
	if $verbose;
    $vflag = "--progress"
        if ($verbose);
    $bwflag = "--bwlimit=$bwlimit"
	if ($bwlimit);

    # Retry if the upload fails
    for ($i = 0; $i < $syscfg{retries}; $i++) {
	last
	    if mysystem("rsync -e ssh --delete --partial --recursive -z $vflag $bwflag $tmpdir/cache/ $userid\@$cfg{WPATH}/cache") == 0;
	print "[isr] upload failed. Retrying...\n"
	    if $verbose;
    }
    errexit("Upload failed. Aborting.")
        if $i == $syscfg{retries};
    mypause("Done with upload, ready to commit: hit y to continue");

    #
    # Log the number of hdk bytes that were transferred
    #
    $virtualbytes = $dirtyblocks*$cfg{CHUNKSIZE};
    message("INFO", "upload:hdk:$dirtybytes:$virtualbytes");

    # We need to do this, so that if the commit doesn't finish
    # rsync doesn't blow everything away
    unlink($cdcache_file);

    # Return successful status
    print("Upload completed, all updates have been sent to the server.\n")
	if $verbose;

    return $Isr::ESUCCESS;
}

#
# copy_dirtychunks - Build temp cache tree and populate it with dirty state
#
sub copy_dirtychunks () {
    my $tarsize = 0;
    
    my $dirtyblocks;
    my $dirtybytes;
    my $target;
    my $curfile;
    my $stat;

    #
    # Build an empty temporary cache directory structure on the client
    #
    mysystem("rm -rf $tmpdir");
    mktree("$tmpdir/cache/hdk")
	or errexit("Unable to make temporary directory $tmpdir/cache/hdk");

    #
    # Save a copy of the keyroot in the cache (otherwise we would
    # need to include the actual keyroot on the command line, which
    # would not be secure)
    #
    open(KEYROOT, ">$cachedir/keyroot") 
	or errexit("Unable to open $cachedir/keyroot for writing");
    print KEYROOT $cfg{KEYROOT};
    close(KEYROOT);

    #
    # Figure out (roughly) how large the cfg tarball will be, so that we can
    # generate a progress bar
    #
    opendir(CFG, "$cachedir/cfg")
	or unix_errexit("Couldn't read memory image directory $cachedir/cfg");
    foreach $curfile (readdir(CFG)) {
	next if ($curfile eq "." || $curfile eq "..");
	$stat = stat("$cachedir/cfg/$curfile");
	unix_errexit("Couldn't stat $cachedir/cfg/$curfile")
	    if !$stat;
	$tarsize += $stat->size;
    }
    closedir(CFG);
    
    #
    # Create cfg tarball and encrypt it and the keyring
    #
    print("Compressing and encrypting virtual machine memory image...\n")
	if $verbose;
    chdir($cachedir);
    mysystem("tar c cfg | pv -peW -s $tarsize | gzip -c | openssl enc -aes-128-cbc -out $tmpdir/cache/cfg.tgz.enc -pass file:$cachedir/keyroot -salt") == 0
	or system_errexit("Unable to create cfg.tgz.enc.");
    printf("Compressed size: %d MB\n", (stat("$tmpdir/cache/cfg.tgz.enc")->size)/(1<<20))
    	if $verbose;
    mysystem("openssl enc -aes-128-cbc -in $cachedir/keyring -out $tmpdir/cache/keyring.enc -pass file:$cachedir/keyroot -salt") == 0
	or system_errexit("Unable to encrypt keyring.");
    foreach $target ("cfg.tgz", "keyring") {
	message("INFO", 
		sprintf("upload:$target.enc:%d:", 
			stat("$tmpdir/cache/$target.enc")->size));
    }

    # Get rid of keyroot, no longer needed
    unlink("$cachedir/keyroot"); 

    # 
    # Copy any dirty hdk chunks to the temporary cache directory
    #
    print("Collecting modified disk state...\n")
	if $verbose;
    isr_run_parcelkeeper("upload", "parcel cache last dest hoard") == 0
    	or errexit("Unable to copy chunks to temporary cache dir");
    # Hack to get stats from PK
    open(STATFILE, "$tmpdir/cache/hdk/stats");
    chomp($dirtyblocks = <STATFILE>);
    chomp($dirtybytes = <STATFILE>);
    close STATFILE;
    unlink("$tmpdir/cache/hdk/stats");

    #
    # For record keeping, the caller needs to know how many total hdk bytes
    # and total hdk blocks were transferred.
    #
    return ($dirtybytes, $dirtyblocks);
}

#
# isr_priv_commit - Commit files that were copied to server-side 
#                   cache by upload
#
sub isr_priv_commit ($) {
    my $releasing = shift;

    #
    # Check to see if there is anything to upload
    #
    if (!-e $cachedir) {
	print "Local cache is empty. Nothing to commit.\n"
	    if $verbose;
	return $Isr::ESUCCESS;
    }

    #
    # Before going any further, make sure we have a protocol level 
    # connection to the server and a consistent parcel.
    # 
    if (!isr_connected_http()) {
	errexit("The server appears to be down.");
    }
    if (!isr_connected_parcel()) {
	errexit("The remote parcel is not available.");
    }

    # If requested, check the current version of the parcel for consistency
    if (!$nocheckstate) {
	isr_srun($userid,"checkparcel", "-u $userid -p $parcel", "", 0) == 0
	    or errexit("There is something wrong with the remote parcel. Aborting with no change to the remote parcel.");
    }

    #
    # Trigger the server-side commit. For rsync version, do not delete
    # the server-side cache directory after the commit finishes.
    #
    if (-e $cachedir) {
        print("checking uploaded cache dir before committing...\n");
	isr_srun($userid, "checkparcel", "-s -u $userid -p $parcel", "", 0) == 0
	    or errexit("Something went wrong during upload.  Aborting with no change to the remote parcel.\n");
	print("Committing updates on server...\n")
	    if $verbose;
	message("INFO", "Begin server side commit");
	isr_srun($userid, "commit", "-u $userid -p $parcel", "", 0) == 0
	    or errexit("Server-side commit of parcel $userid/$parcel failed.");
	message("INFO", "End server side commit");
    }

    # If requested, check the newly committed version for consistency
    if (!$nocheckstate) {
	isr_srun($userid, "checkparcel", "-u $userid -p $parcel", "", 0) == 0
	     or errexit("Something went wrong during commit.  Remote parcel is inconsistent.");
    }

    #
    # If the server-side commit was successful, then do the
    # client-side commit. 
    print "Committing updates on client...\n"
	if $verbose;
    isr_priv_clientcommit($releasing);

    return $Isr::ESUCCESS;

}

#
# isr_priv_clientcommit - Commit state on the client.  First, copy the
#     memory image and keyring from cache/ to last/, so that the
#     client-side last remains consistent with the server-side last/.
#     Second, move any dirty hdk chunks from the local cache to the hoard
#     cache so that the hoard cache stays fully populated.
#
sub isr_priv_clientcommit($) {
    my $releasing = shift;

    my $dirtyblocks = 0;
    my $name;

    #
    # Now that we have determined the dirty disk state, we can copy
    # the memory image and keyring from cache to last
    #
    if ($releasing) {
	# There's no point in copying the memory from cache/ to last/ if the
	# whole directory tree is going to be removed.  SIGINT is blocked, and
	# must remain blocked until the lock is released.
	message("INFO", "Client side commit - skipping copy of memory image");
    } else {
	message("INFO", "Client side commit - start copying memory image");
	# We need to clean the old directory first, since there may be
	# files in it (e.g. old memory images) which don't exist at all
	# in the cachedir
	mysystem("rm -rf $lastdir/cfg") == 0
	    or system_errexit("Unable to remove old memory image $lastdir/cfg");
	mysystem("cp -r $cachedir/cfg $lastdir/cfg") == 0
	    or system_errexit("Unable to copy memory image to $lastdir/cfg");
	copy("$cachedir/keyring", "$lastdir/keyring")
	    or unix_errexit("Unable to copy keyring from $cachedir to $lastdir.");
	message("INFO", "Client side commit - finish copying memory image");
    }

    #
    # Move any dirty cache chunks to the hoard cache
    #
    message("INFO", "Client side commit - start moving hoard chunks");
    # XXX
    message("INFO", "Client side commit - finish moving hoard chunks");
    print "Moved $dirtyblocks dirty blocks to the hoard cache.\n"
	if $verbose > 1;

    #
    # Move the cfg.tgz.enc and keyring.enc files into the hoard cache
    #
    mktree("$hoarddir/img")
	or errexit("Couldn't make directory $hoarddir/img");
    rename("$tmpdir/cache/cfg.tgz.enc", "$hoarddir/img/$cfg{UUID}.cfg");
    rename("$tmpdir/cache/keyring.enc", "$hoarddir/img/$cfg{UUID}.key");
    message("INFO", "Client side commit - moved memory image into hoard cache");

    return $Isr::ESUCCESS;
}

#
# isr_priv_cleanhoard - perform garbage collection on hoard cache at sync time
# 
sub isr_priv_cleanhoard () {
    my $deletecnt = 0;

    print "Garbage-collecting hoard cache..."
	if $verbose;

    #
    # Simple cases where nothing is hoarded or cached
    #    
    if (!-e "$cachedir/keyring") {
	print "\n"
	    if $verbose;
	return;
    }
    
    # XXX

    print " (Deleted $deletecnt unused chunks)\n"
	if $verbose;
}<|MERGE_RESOLUTION|>--- conflicted
+++ resolved
@@ -137,11 +137,7 @@
 # State globals, visible in this module only, which track which cleanup actions
 # will be necessary when we exit.
 my $no_shutdown = 0;# Set by forked children so the child won't run END
-<<<<<<< HEAD
 my $kill_pk = 0;    # Set by run command, tells END handler to kill Parcelkeeper
-=======
-my $killvulpes = 0; # Set by run command, tells END handler to kill Vulpes
->>>>>>> 22cc3155
 my $do_sync = 0;    # Set when the END handler should call sys_sync()
 my @locks;          # Names and FDs of open lock files
 
